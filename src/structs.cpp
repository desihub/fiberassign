--- conflicted
+++ resolved
@@ -153,7 +153,7 @@
 	return(F.kind[id]);
 }
 
-<<<<<<< HEAD
+
 // targets -----------------------------------------------------------------------
 // derived from G, but includes priority and nobs_remain
 void make_MTL(const Gals& G, const Feat& F,  MTL& M){
@@ -256,15 +256,11 @@
 
 /*
 void write_MTLfile(const Gals& Secret, const MTL& M,const Feat& F){
-=======
-void write_MTLfile(const MTL& M,const Feat& F){
->>>>>>> b6779919
     FILE * FA;
     str sa=F.MTLfile;
     FA = fopen(sa.c_str(),"w");
 
     for (int i=0;i<M.size();++i){
-<<<<<<< HEAD
         fprintf(FA," %d MartinsMocks %f  %f  %d  %d %d \n",i,M[i].ra,M[i].dec,M[i].nobs_remain,M[i].t_priority,M[i].lastpass);
     }
     fclose(FA);
@@ -311,9 +307,6 @@
     //str source="MartinsMocks";
     for (int i=0;i<Targ.size();++i){
         fprintf(FA," %d Target %f  %f  %d  %d %d \n",Targ[i].id,Targ[i].ra,Targ[i].dec,Targ[i].nobs_remain,Targ[i].t_priority,Targ[i].lastpass);
-=======
-        fprintf(FA," %ld MartinsMocks %f  %f  %d  %d\n",M[i].id,M[i].ra,M[i].dec,M[i].nobs_remain,M[i].t_priority);
->>>>>>> b6779919
     }
     fclose(FA);
     
@@ -369,80 +362,15 @@
 }
 
 
-<<<<<<< HEAD
+
 MTL read_MTLfile(str readfile, const Feat& F, int SS, int SF){
     //str s=F.MTLfile;
     str s=readfile;
-=======
-
-MTL read_MTLfile(const Feat& F){
-    str s=F.MTLfile;
->>>>>>> b6779919
     MTL M;
     std::string buf;
     const char* fname;
     fname= s.c_str();
     std::ifstream fs(fname);
-<<<<<<< HEAD
-    if (!fs) {  // An error occurred opening the file.
-        std::cerr << "Unable to open MTLfile " << fname << std::endl;
-        myexit(1);
-        }
-        // Reserve some storage, since we expect we'll be reading quite a few
-        // lines from this file.
-        try {M.reserve(4000000);} catch (std::exception& e) {myexception(e);}
-        // Skip any leading lines beginning with #
-        getline(fs,buf);
-        while (fs.eof()==0 && buf[0]=='#') {
-            getline(fs,buf);
-        }
-        while (fs.eof()==0) {
-            double ra,dec;
-            int id, nobs_remain, priority, lastpass;
-            str xname;
-            std::istringstream(buf)>> id>>xname>> ra >> dec>> nobs_remain >>  priority >>lastpass ;
-            //std::istringstream(buf)>> id>> xname>>ra >> dec >>  nobs_remain>> priority;
-            if (ra<   0.) {ra += 360.;}
-            if (ra>=360.) {ra -= 360.;}
-            if (dec<=-90. || dec>=90.) {
-                std::cout << "DEC="<<dec<<" out of range reading "<<fname<<std::endl;
-                myexit(1);
-            }
-            double theta = (90.0 - dec)*M_PI/180.;
-            double phi   = (ra        )*M_PI/180.;
-            struct target Q;
-            Q.nhat[0]    = cos(phi)*sin(theta);
-            Q.nhat[1]    = sin(phi)*sin(theta);
-            Q.nhat[2]    = cos(theta);
-            Q.t_priority = priority;//priority is proxy for id, starts at zero
-            Q.nobs_remain= nobs_remain;
-            Q.nobs_done=0;//need to keep track of this, too
-            Q.once_obs=0;//changed only in update_plan
-            Q.ra = ra;
-            Q.dec = dec;
-            Q.id = id;
-            Q.lastpass = lastpass;
-            Q.SS=SS;
-            Q.SF=SF;
-            
-            if (id%F.moduloGal == 0) {
-                try{M.push_back(Q);}catch(std::exception& e) {myexception(e);}
-            }
-            bool in=false;
-            for (int j=0;j<M.priority_list.size();++j){
-                if(Q.t_priority==M.priority_list[j]){in=true;
-                }
-            }
-            if(!in){
-                M.priority_list.push_back(Q.t_priority);
-            }
-
-            getline(fs,buf);
-        }
-    std::sort(M.priority_list.begin(),M.priority_list.end());
-    fs.close();
-    return(M);
-=======
     int ii;
     fitsfile *fptr;        
     int status = 0, anynulls;
@@ -501,6 +429,11 @@
 	fprintf(stderr, "problem with dec allocation\n");
 	myexit(1);
       }
+
+      if(!(lastpass= (float *)malloc(nrows * sizeof(int)))){
+	fprintf(stderr, "problem with lastpass allocation\n");
+	myexit(1);
+      }
      
 /* find which column contains the TARGETID values */
       if ( fits_get_colnum(fptr, CASEINSEN, (char *)"TARGETID", &colnum, &status) ){
@@ -551,6 +484,15 @@
       }
       if (fits_read_col(fptr, TINT, colnum, frow, felem, nrows, 
 			&nullval, priority, &anynulls, &status) ){
+	fprintf(stderr, "error\n");
+	myexit(status);
+      }
+      if ( fits_get_colnum(fptr, CASEINSEN, (char *)"LASTPASS", &colnum, &status) ){
+	fprintf(stderr, "error\n");
+	myexit(status);
+      }
+      if (fits_read_col(fptr, TINT, colnum, frow, felem, nrows, 
+			&nullval, lastpass, &anynulls, &status) ){
 	fprintf(stderr, "error\n");
 	myexit(status);
       }
@@ -581,6 +523,9 @@
 	Q.ra = ra[ii];
 	Q.dec = dec[ii];
 	Q.id = targetid[ii];
+	Q.lastpass = lastpass[ii];
+	Q.SS=SS;
+	Q.SF=SF;
 	try{M.push_back(Q);}catch(std::exception& e) {myexception(e);}
 
 	//	
@@ -600,7 +545,6 @@
       }
       std::sort(M.priority_list.begin(),M.priority_list.end());
       return(M);  
->>>>>>> b6779919
     }
 }
 
@@ -745,11 +689,8 @@
 			double phi   = (ra        )*M_PI/180.;
 			struct plate Q;
 			Q.tileid = tileid;
-<<<<<<< HEAD
-                        //std::cout << "TILEID " << tileid << std::endl;
-=======
+
 			//                        std::cout << "TILEID " << tileid << std::endl;
->>>>>>> b6779919
 			l++;
 			Q.tilera        = ra;
 			Q.tiledec       = dec;
