#include	<cstdlib>
#include	<cmath>
#include	<fstream>
#include	<sstream>
#include	<iostream>
#include	<iomanip>
#include	<string>
#include	<vector>
#include	<algorithm>
#include	<exception>
#include	<sys/time.h>
#include	"modules/htmTree.h"
#include	"modules/kdTree.h"
#include        "misc.h"
#include        "feat.h"
#include        "structs.h"
#include        "collision.h"
#include        "global.h"
<<<<<<< HEAD
//reduce redistributes, updates  07/02/15 rnc
int main(int argc, char **argv) {
	//// Initializations ---------------------------------------------
	srand48(1234); // Make sure we have reproducability
	check_args(argc);
	Time t, time; // t for global, time for local
	init_time(t);
	Feat F;
    MTL M;

	// Read parameters file //
	F.readInputFile(argv[1]);
	printFile(argv[1]);
    
    init_time_at(time,"# read target, SS, SF files",t);
    MTL Targ=read_MTLfile(F.Targfile,F,0,0);
    MTL SStars=read_MTLfile(F.SStarsfile,F,1,0);
    MTL SkyF=read_MTLfile(F.SkyFfile,F,0,1);
    print_time(time,"# ... took :");
    //combine the three input files
    M=Targ;
    printf(" Target size %d \n",M.size());
    M.insert(M.end(),SStars.begin(),SStars.end());
    printf(" Standard Star size %d \n",M.size());
    M.insert(M.end(),SkyF.begin(),SkyF.end());
    printf(" Sky Fiber size %d \n",M.size());
    
    F.Ngal = M.size();
    assign_priority_class(M);
    std::vector <int> count_class(M.priority_list.size(),0);
    for(int i;i<M.size();++i){
        if(!M[i].SS&&!M[i].SF){
            count_class[M[i].priority_class]+=1;
        }
    }
    for(int i;i<M.priority_list.size();++i){
        printf("  class  %d  number  %d\n",i,count_class[i]);
    }
    print_time(time,"# ... took :");
    
    // fiber positioners
	PP pp;
	pp.read_fiber_positions(F); 
	F.Nfiber = pp.fp.size()/2; 
	F.Npetal = max(pp.spectrom)+1;
	F.Nfbp = (int) (F.Nfiber/F.Npetal);// fibers per petal = 500
	pp.get_neighbors(F);
    pp.compute_fibsofsp(F);
    
    //P is original list of plates
	Plates P = read_plate_centers(F);
	F.Nplate=P.size();
	printf("# Read %s plate centers from %s and %d fibers from %s\n",f(F.Nplate).c_str(),F.tileFile.c_str(),F.Nfiber,F.fibFile.c_str());
   
	// Computes geometries of cb and fh: pieces of positioner - used to determine possible collisions
	F.cb = create_cb(); // cb=central body
	F.fh = create_fh(); // fh=fiber holder

	//// Collect available galaxies <-> tilefibers --------------------
	// HTM Tree of galaxies
	const double MinTreeSize = 0.01;
	init_time_at(time,"# Start building HTM tree",t);
	htmTree<struct target> T(M,MinTreeSize);
	print_time(time,"# ... took :");//T.stats();
    init_time_at(time,"# collect galaxies at ",t);
    
	// For plates/fibers, collect available galaxies; done in parallel  P[plate j].av_gal[k]=[g1,g2,..]
	collect_galaxies_for_all(M,T,P,pp,F);
    print_time(time,"# ... took :");//T.stats();
    init_time_at(time,"# collect available tile-fibers at",t);
    
	// For each galaxy, computes available tilefibers  G[i].av_tfs = [(j1,k1),(j2,k2),..]
	collect_available_tilefibers(M,P,F);

	//results_on_inputs("doc/figs/",G,P,F,true);

	//// Assignment |||||||||||||||||||||||||||||||||||||||||||||||||||
    printf(" Nplate %d  Ngal %d   Nfiber %d \n", F.Nplate, F.Ngal, F.Nfiber);
	Assignment A(M,F);
    // Make a plan ----------------------------------------------------
	print_time(t,"# Start assignment at : ");
    simple_assign(M,P,pp,F,A);
    
    //check to see if there are tiles with no galaxies
    //need to keep mapping of old tile list to new tile list
    //and inverse map
    A.inv_order=initList(F.Nplate,-1);
    int inv_count=0;
    for (int j=0;j<F.Nplate ;++j){
        
        bool not_done=true;
        for(int k=0;k<F.Nfiber && not_done;++k){
            if(A.TF[j][k]!=-1){
                A.suborder.push_back(j);//suborder[jused] is jused-th used plate
                not_done=false;
                A.inv_order[j]=inv_count;//inv_order[j] is -1 unless used
                inv_count++;
            }
        }
    }
    F.NUsedplate=A.suborder.size();
    printf(" Plates actually used %d \n",F.NUsedplate);
    //for(int i=0;i<F.NUsedplate;i++)printf(" jused  %d  j  %d\n",i,A.suborder[i]);
    

    
    print_hist("Unused fibers",5,histogram(A.unused_fbp(pp,F),5),false); // Hist of unused fibs
    
    // Smooth out distribution of free fibers, and increase the number of assignments
    
    for (int i=0; i<1; i++) redistribute_tf(M,P,pp,F,A,0);// more iterations will improve performance slightly
    for (int i=0; i<3; i++) {
        improve(M,P,pp,F,A,0);
        redistribute_tf(M,P,pp,F,A,0);
    }
    init_time_at(time,"# assign SS and SF ",t);
    print_hist("Unused fibers",5,histogram(A.unused_fbp(pp,F),5),false);
    //try assigning SF and SS before real time assignment
    for (int jused=0;jused<F.NUsedplate;++jused){
        
        int j=A.suborder[jused];
        assign_sf_ss(j,M,P,pp,F,A); // Assign SS and SF for each tile
        assign_unused(j,M,P,pp,F,A);
    }

    

	// Results -------------------------------------------------------*/
    std::vector <int> total_used_by_class(M.priority_list.size(),0);
    int total_used_SS=0;
    int total_used_SF=0;
    for (int jused=0;jused<F.NUsedplate;++jused){
        std::vector <int> used_by_class(M.priority_list.size(),0);
        int used_SS=0;
        int used_SF=0;
        int j=A.suborder[jused];
        for(int k=0;k<F.Nfiber;++k){
            int g=A.TF[j][k];
            if(g!=-1){
                if(M[g].SS){
                    total_used_SS++;
                    used_SS++;
                    }
                    else if(M[g].SF){
                        used_SF++;
                        total_used_SF++;
                    }
                    else{
                        used_by_class[M[g].priority_class]++;
                        total_used_by_class[M[g].priority_class]++;
                    }
            }
        }
       /* printf(" plate jused %5d j %5d  SS   %4d    SF   %4d",jused,j,used_SS,used_SF);
        for (int pr=0;pr<M.priority_list.size();++pr){
            printf(" class %2d   %5d",pr,used_by_class[pr]);
        }
        printf("\n");
        */
    }
    init_time_at(time,"# count SS and SF ",t);
    printf(" Totals SS   %4d    SF   %4d",total_used_SS,total_used_SF);
    std::cout.flush();
    for (int pr=0;pr<M.priority_list.size();++pr){
        printf(" class %2d   %5d",pr,total_used_by_class[pr]);
        std::cout.flush();
    }
    printf("\n");
    init_time_at(time,"# print txt files ",t);
    if (F.PrintAscii) for (int jused=0; jused<F.NUsedplate; jused++){
        int j=A.suborder[jused];
        write_FAtile_ascii(j,F.outDir,M,P,pp,F,A);
        }
    init_time_at(time,"# print fits files ",t);
    if (F.PrintFits) for (int jused=0; jused<F.NUsedplate; jused++){
        int j=A.suborder[jused];
        fa_write(j,F.outDir,M,P,pp,F,A); // Write output
=======

int main(int argc, char **argv) {
  //// Initializations ---------------------------------------------
  srand48(1234); // Make sure we have reproducibility
  check_args(argc);
  Time t, time; // t for global, time for local
  init_time(t);
  Feat F;
  
  // Read parameters file //
  F.readInputFile(argv[1]);
  printFile(argv[1]);
  // Read galaxies
  
  
  MTL M=read_MTLfile(F);
  F.Ngal = M.size();
  assign_priority_class(M);
  //find available SS and SF galaxies on each petal
  
  std::vector <int> count_class(M.priority_list.size(),0);
  
  printf("Number in each priority class.  The last two are SF and SS.\n");
  for(int i;i<M.size();++i){
    count_class[M[i].priority_class]+=1;
  }
  for(int i;i<M.priority_list.size();++i){
    printf("  class  %d  number  %d\n",i,count_class[i]);
  }
  
  printf(" number of MTL galaxies  %d\n",(int)(M.size()));
  
  PP pp;
  pp.read_fiber_positions(F); 
  F.Nfiber = pp.fp.size()/2; 
  F.Npetal = max(pp.spectrom)+1;
  F.Nfbp = (int) (F.Nfiber/F.Npetal);// fibers per petal = 500
  pp.get_neighbors(F); pp.compute_fibsofsp(F);
  Plates P = read_plate_centers(F);
  F.Nplate=P.size();
  printf("# Read %s plate centers from %s and %d fibers from %s\n",f(F.Nplate).c_str(),F.tileFile.c_str(),F.Nfiber,F.fibFile.c_str());
  
  // Computes geometries of cb and fh: pieces of positioner - used to determine possible collisions
  F.cb = create_cb(); // cb=central body
  F.fh = create_fh(); // fh=fiber holder
  
  //// Collect available galaxies <-> tilefibers --------------------
  // HTM Tree of galaxies
  const double MinTreeSize = 0.01;
  init_time_at(time,"# Start building HTM tree",t);
  htmTree<struct target> T(M,MinTreeSize);
  print_time(time,"# ... took :");//T.stats();
  
  // For plates/fibers, collect available galaxies; done in parallel  P[plate j].av_gal[k]=[g1,g2,..]
  collect_galaxies_for_all(M,T,P,pp,F);
  
  // For each galaxy, computes available tilefibers  G[i].av_tfs = [(j1,k1),(j2,k2),..]
  collect_available_tilefibers(M,P,F);
  
  
  //// Assignment |||||||||||||||||||||||||||||||||||||||||||||||||||
  Assignment A(M,F);
  print_time(t,"# Start assignment at : ");
  
  printf(" Nplate %d  Ngal %d   Nfiber %d \n", F.Nplate, F.Ngal, F.Nfiber);
  
  simple_assign(M,P,pp,F,A);
  
  //diagnostic for skeleton
  std::vector<int> countj(F.Nplate,0);
  int count_total=0;
  for (int j=0;j<F.Nplate;++j){
    int nj=0;
    for(int k=0;k<F.Nfiber;++k){
      if (A.TF[j][k]!=-1){
	nj++;
	count_total++;
      }
    }
    if(nj>0) printf(" j = %d tileid %d number assigned= %d\n",j, P[j].tileid, nj);
  }
  printf(" total assigned = %d\n",count_total);
  
  
  // Results -------------------------------------------------------*/
  
  if (F.PrintFits){
    for (int j=0; j<F.Nplate; j++){
      fa_write(j,F.outDir,M,P,pp,F,A); // Write output
>>>>>>> b6779919
    }
  }
  
  print_time(t,"# Finished !... in");
  
  return(0);    
}<|MERGE_RESOLUTION|>--- conflicted
+++ resolved
@@ -16,7 +16,7 @@
 #include        "structs.h"
 #include        "collision.h"
 #include        "global.h"
-<<<<<<< HEAD
+
 //reduce redistributes, updates  07/02/15 rnc
 int main(int argc, char **argv) {
 	//// Initializations ---------------------------------------------
@@ -194,97 +194,6 @@
     if (F.PrintFits) for (int jused=0; jused<F.NUsedplate; jused++){
         int j=A.suborder[jused];
         fa_write(j,F.outDir,M,P,pp,F,A); // Write output
-=======
-
-int main(int argc, char **argv) {
-  //// Initializations ---------------------------------------------
-  srand48(1234); // Make sure we have reproducibility
-  check_args(argc);
-  Time t, time; // t for global, time for local
-  init_time(t);
-  Feat F;
-  
-  // Read parameters file //
-  F.readInputFile(argv[1]);
-  printFile(argv[1]);
-  // Read galaxies
-  
-  
-  MTL M=read_MTLfile(F);
-  F.Ngal = M.size();
-  assign_priority_class(M);
-  //find available SS and SF galaxies on each petal
-  
-  std::vector <int> count_class(M.priority_list.size(),0);
-  
-  printf("Number in each priority class.  The last two are SF and SS.\n");
-  for(int i;i<M.size();++i){
-    count_class[M[i].priority_class]+=1;
-  }
-  for(int i;i<M.priority_list.size();++i){
-    printf("  class  %d  number  %d\n",i,count_class[i]);
-  }
-  
-  printf(" number of MTL galaxies  %d\n",(int)(M.size()));
-  
-  PP pp;
-  pp.read_fiber_positions(F); 
-  F.Nfiber = pp.fp.size()/2; 
-  F.Npetal = max(pp.spectrom)+1;
-  F.Nfbp = (int) (F.Nfiber/F.Npetal);// fibers per petal = 500
-  pp.get_neighbors(F); pp.compute_fibsofsp(F);
-  Plates P = read_plate_centers(F);
-  F.Nplate=P.size();
-  printf("# Read %s plate centers from %s and %d fibers from %s\n",f(F.Nplate).c_str(),F.tileFile.c_str(),F.Nfiber,F.fibFile.c_str());
-  
-  // Computes geometries of cb and fh: pieces of positioner - used to determine possible collisions
-  F.cb = create_cb(); // cb=central body
-  F.fh = create_fh(); // fh=fiber holder
-  
-  //// Collect available galaxies <-> tilefibers --------------------
-  // HTM Tree of galaxies
-  const double MinTreeSize = 0.01;
-  init_time_at(time,"# Start building HTM tree",t);
-  htmTree<struct target> T(M,MinTreeSize);
-  print_time(time,"# ... took :");//T.stats();
-  
-  // For plates/fibers, collect available galaxies; done in parallel  P[plate j].av_gal[k]=[g1,g2,..]
-  collect_galaxies_for_all(M,T,P,pp,F);
-  
-  // For each galaxy, computes available tilefibers  G[i].av_tfs = [(j1,k1),(j2,k2),..]
-  collect_available_tilefibers(M,P,F);
-  
-  
-  //// Assignment |||||||||||||||||||||||||||||||||||||||||||||||||||
-  Assignment A(M,F);
-  print_time(t,"# Start assignment at : ");
-  
-  printf(" Nplate %d  Ngal %d   Nfiber %d \n", F.Nplate, F.Ngal, F.Nfiber);
-  
-  simple_assign(M,P,pp,F,A);
-  
-  //diagnostic for skeleton
-  std::vector<int> countj(F.Nplate,0);
-  int count_total=0;
-  for (int j=0;j<F.Nplate;++j){
-    int nj=0;
-    for(int k=0;k<F.Nfiber;++k){
-      if (A.TF[j][k]!=-1){
-	nj++;
-	count_total++;
-      }
-    }
-    if(nj>0) printf(" j = %d tileid %d number assigned= %d\n",j, P[j].tileid, nj);
-  }
-  printf(" total assigned = %d\n",count_total);
-  
-  
-  // Results -------------------------------------------------------*/
-  
-  if (F.PrintFits){
-    for (int j=0; j<F.Nplate; j++){
-      fa_write(j,F.outDir,M,P,pp,F,A); // Write output
->>>>>>> b6779919
     }
   }
   
