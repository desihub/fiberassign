--- conflicted
+++ resolved
@@ -69,7 +69,6 @@
     const int Mc = 512; // Max chars per line
     char delimiter = ' ';
 
-<<<<<<< HEAD
 	std::ifstream fIn;
 	fIn.open(file); // open a file
 	if (!fIn.good()) myexit(1); // Not found
@@ -85,22 +84,6 @@
             if (tok[0]=="surveyFile") surveyFile= tok[1];
 			if (tok[0]=="outDir") outDir= tok[1];
 			if (tok[0]=="PrintAscii") PrintAscii= s2b(tok[1]);
-=======
-    std::ifstream fIn;
-    fIn.open(file); // open a file
-    if (!fIn.good()) myexit(1); // Not found
-    while (!fIn.eof()) {
-        char buf[Mc];
-        fIn.getline(buf,Mc);
-        int n = 0; // a for-loop index
-        Slist tok = s2vec(buf,delimiter);
-        if (2<=tok.size() && tok[0][0] != '#') {
-            if (tok[0]=="galFile") galFile = tok[1];
-            if (tok[0]=="tileFile") tileFile= tok[1];
-            if (tok[0]=="fibFile") fibFile= tok[1];
-            if (tok[0]=="outDir") outDir= tok[1];
-            if (tok[0]=="PrintAscii") PrintAscii= s2b(tok[1]);
->>>>>>> 973534bf
             if (tok[0]=="PrintFits") PrintFits= s2b(tok[1]);
             
             if (tok[0]=="MTLfile") MTLfile=tok[1];
