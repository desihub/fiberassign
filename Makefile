
# check if we are using platform-specific options,
# otherwise use the 

ifndef PLATFORM
  PLATFORM := generic
endif

include platforms/$(PLATFORM)

# absolute path to top source directory

TOPDIR := $(shell pwd)
export TOPDIR

# where to place built executables

ifndef INSTALL
  INSTALL := $(TOPDIR)/bin
endif

export INSTALL

all : 
	@cd src; $(MAKE) all

install :
	@cd src; $(MAKE) install

clean :
<<<<<<< HEAD
	@cd src; $(MAKE) clean
=======
	@cd src; $(MAKE) clean
>>>>>>> b6779919
<|MERGE_RESOLUTION|>--- conflicted
+++ resolved
@@ -28,8 +28,4 @@
 	@cd src; $(MAKE) install
 
 clean :
-<<<<<<< HEAD
-	@cd src; $(MAKE) clean
-=======
-	@cd src; $(MAKE) clean
->>>>>>> b6779919
+	@cd src; $(MAKE) clean