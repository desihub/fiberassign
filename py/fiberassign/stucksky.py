--- conflicted
+++ resolved
@@ -65,13 +65,6 @@
             if len(I) == 0:
                 continue
 
-<<<<<<< HEAD
-            # Read skybrick file
-            fn = os.path.join(self.skybricks_dir,
-                              'sky-%s.fits.fz' % self.skybricks['BRICKNAME'][i])
-            if not os.path.exists(fn):
-                log.warning('Missing "skybrick" file: %s' % fn)
-=======
             # Read skybrick file, looking for fits.fz then fits.gz
             for ext in ['fz', 'gz']:
                 fn = os.path.join(self.skybricks_dir,
@@ -81,7 +74,6 @@
                     break
             else:
                 log.warning('Missing "skybrick" file: %s/.fz' % fn)
->>>>>>> de81b998
                 continue
 
             skymap,hdr = fitsio.read(fn, header=True)
