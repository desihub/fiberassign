--- conflicted
+++ resolved
@@ -53,13 +53,15 @@
         good_sky = np.zeros(len(ras), bool)
         # Check possibly-overlapping skybricks.
         for i in sky_inds:
-            # Do any of the query points overlap in the brick's RA,DEC unique-area bounding-box?
+            # Do any of the query points overlap in the brick's RA,DEC
+            # unique-area bounding-box?
             I = np.flatnonzero(
                 (ras  >= self.skybricks['RA1'][i]) *
                 (ras  <  self.skybricks['RA2'][i]) *
                 (decs >= self.skybricks['DEC1'][i]) *
                 (decs <  self.skybricks['DEC2'][i]))
-            log.debug('Skybricks: %i locations overlap skybrick %s' % (len(I), self.skybricks['BRICKNAME'][i]))
+            log.debug('Skybricks: %i locations overlap skybrick %s' %
+                      (len(I), self.skybricks['BRICKNAME'][i]))
             if len(I) == 0:
                 continue
 
@@ -82,8 +84,10 @@
             x = np.round(x).astype(int)
             y = np.round(y).astype(int)
             # we have margins that should ensure this...
-            if not (np.all(x >= 0) and np.all(x <  W) and np.all(y >= 0) and np.all(y <  H)):
-                raise RuntimeError('Skybrick %s: locations project outside the brick bounds' % (self.skybricks['BRICKNAME'][i]))
+            if not (np.all(x >= 0) and np.all(x <  W) and
+                    np.all(y >= 0) and np.all(y <  H)):
+                raise RuntimeError('Skybrick %s: locations project outside the brick bounds' %
+                                   (self.skybricks['BRICKNAME'][i]))
 
             # FIXME -- look at surrounding pixels too??
             good_sky[I] = (skymap[y, x] == 0)
@@ -102,16 +106,11 @@
 
     log = Logger.get()
 
-<<<<<<< HEAD
-    skybricks_dir = os.environ.get('SKYBRICKS_DIR', None)
-    if skybricks_dir is None:
-=======
     try:
         skybricks = Skybricks()
     except:
->>>>>>> 05e944d4
-        log.warning('Environment variable SKYBRICKS_DIR is not set; not looking up whether '
-                    'stuck positioners land on good sky')
+        log.warning('Environment variable SKYBRICKS_DIR is not set; not looking '
+                    'up whether stuck positioners land on good sky')
         return
 
     stuck_sky = dict()
@@ -160,53 +159,9 @@
         loc_ra  = np.array([r for r,d in loc_radec])
         loc_dec = np.array([d for r,d in loc_radec])
 
-<<<<<<< HEAD
-        good_sky = np.zeros(len(loc_ra), bool)
-        # Check possibly-overlapping skybricks.
-        for i in sky_inds:
-            loc_in = np.flatnonzero(
-                (loc_ra  >= skybricks['RA1'][i]) *
-                (loc_ra  <  skybricks['RA2'][i]) *
-                (loc_dec >= skybricks['DEC1'][i]) *
-                (loc_dec <  skybricks['DEC2'][i]))
-            log.debug('%i fibers overlap sky brick %s' % (len(loc_in), skybricks['BRICKNAME'][i]))
-            if len(loc_in) == 0:
-                continue
-
-            fn = os.path.join(skybricks_dir,
-                              'sky-%s.fits.gz' % skybricks['BRICKNAME'][i])
-            if not os.path.exists(fn):
-                log.warning('Sky bricks: missing file %s' % fn)
-                continue
-
-            skymap,hdr = fitsio.read(fn, header=True)
-            H,W = skymap.shape
-
-            # load WCS
-            w = WCS(naxis=2)
-            w.wcs.ctype = [hdr['CTYPE1'], hdr['CTYPE2']]
-            w.wcs.crpix = [hdr['CRPIX1'], hdr['CRPIX2']]
-            w.wcs.crval = [hdr['CRVAL1'], hdr['CRVAL2']]
-            w.wcs.cd = [[hdr['CD1_1'], hdr['CD1_2']],
-                        [hdr['CD2_1'], hdr['CD2_2']]]
-            x,y = w.wcs_world2pix(loc_ra[loc_in], loc_dec[loc_in], 0)
-            x = np.round(x).astype(int)
-            y = np.round(y).astype(int)
-            # we have margins that should ensure this...
-            assert(np.all(x >= 0))
-            assert(np.all(x <  W))
-            assert(np.all(y >= 0))
-            assert(np.all(y <  H))
-
-            # FIXME -- look at surrounding pixels too??
-            good_sky[loc_in] = (skymap[y, x] == 0)
-
-=======
         good_sky = skybricks.lookup_tile(tile_ra, tile_dec, hw.focalplane_radius_deg,
                                          loc_ra, loc_dec)
->>>>>>> 05e944d4
         log.debug('%i of %i stuck positioners land on good sky' % (np.sum(good_sky), len(good_sky)))
-
         for loc,good in zip(stuck_loc, good_sky):
             stuck_sky[tile_id][loc] = good
 
