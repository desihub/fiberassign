--- conflicted
+++ resolved
@@ -159,10 +159,6 @@
         errors.append('fiber:location map incorrect')
 
     ii = fa['TARGETID'] >= 0
-<<<<<<< HEAD
-    dx = (fa['FIBERASSIGN_X'][ii] - fiberpos['X'][ii])
-    dy = (fa['FIBERASSIGN_X'][ii] - fiberpos['Y'][ii])
-=======
     if 'DESIGN_X' in fa.colnames:
         #- old name
         dx = (fa['DESIGN_X'][ii] - fiberpos['X'][ii])
@@ -172,7 +168,6 @@
         dx = (fa['FIBERASSIGN_X'][ii] - fiberpos['X'][ii])
         dy = (fa['FIBERASSIGN_Y'][ii] - fiberpos['Y'][ii])
 
->>>>>>> a8203bfe
     r = np.sqrt(dx**2 + dy**2)
     if np.max(r) > 6:
         errors.append('Fibers assigned to more than 6mm from positioner center')
