#!/usr/bin/env python

import os
import sys
import subprocess
import numpy as np
from glob import glob
from astropy.io import fits
from astropy.table import Table
import fitsio
import desitarget
from desitarget.io import (
    read_targets_in_tiles,
    write_targets,
    write_mtl,
    decode_targetid,
    releasedict,
)
from desitarget.cmx import cmx_targetmask
from desitarget.sv1 import sv1_targetmask
from desitarget.targetmask import obsconditions
from desitarget.targets import set_obsconditions
import desimodel
from desimodel.footprint import is_point_in_desi
from desimodel.focalplane.geometry import get_tile_radius_deg
import desimodel.io as dmio
import fiberassign
from fiberassign.scripts.assign import parse_assign, run_assign_bytile, run_assign_full
from fiberassign.assign import merge_results
from fiberassign.utils import Logger
from time import time
from datetime import datetime
import matplotlib.pyplot as plt
from matplotlib import gridspec
import matplotlib
from astropy import units
from astropy.coordinates import SkyCoord, Distance
from astropy.time import Time
from argparse import ArgumentParser
from desiutil.redirect import stdouterr_redirected
import matplotlib.image as mpimg


# AR authorized args.faflavor
faflavors_all = [
    "cmxm33",
    "cmxorion",
    "sv1mwclusgaldeep",
    "sv1m31",
    "sv1orion",
    "sv1rosette",
    "sv1praesepe",
    "sv1umaii",
    "sv1unwisegreen",
    "sv1unwiseblue",
    "sv1scndcosmos",
    "sv1scndcfhtls",
    "sv1unwise",
    "sv1ssv",
    "sv1elg",
    "sv1elgqso",
    "sv1lrgqso",
    "sv1bgsmws",
    "sv1backup1",
    "elg",
    "lrgqso",
    "bgsmws",
    "1percdark",
    "1percbright",
]


# AR authorized args.dr
dr_all = ["dr8", "dr9"]


# AR copied from make_mtl()
mtldatamodel = np.array(
    [],
    dtype=[
        ("RA", ">f8"),
        ("DEC", ">f8"),
        ("PARALLAX", ">f4"),
        ("PMRA", ">f4"),
        ("PMDEC", ">f4"),
        ("REF_EPOCH", ">f4"),
        ("DESI_TARGET", ">i8"),
        ("BGS_TARGET", ">i8"),
        ("MWS_TARGET", ">i8"),
        ("SCND_TARGET", ">i8"),
        ("TARGETID", ">i8"),
        ("SUBPRIORITY", ">f8"),
        ("OBSCONDITIONS", "i4"),
        ("PRIORITY_INIT", ">i8"),
        ("NUMOBS_INIT", ">i8"),
        ("PRIORITY", ">i8"),
        ("NUMOBS", ">i8"),
        ("NUMOBS_MORE", ">i8"),
        ("Z", ">f8"),
        ("ZWARN", ">i8"),
        ("TIMESTAMP", "S19"),
        ("VERSION", "S14"),
        ("TARGET_STATE", "S15"),
    ],
)


# AR extra-hdu for dithering
extradatamodel = np.array(
    [], dtype=[("UNDITHER_RA", ">f8"), ("UNDITHER_DEC", ">f8"), ("TARGETID", ">i8")]
)


# AR masks
# AR close to desitarget.targets.main_cmx_or_sv,
# AR but using a dictionary, more adapted to this code
yaml_masks = {
    "CMX_TARGET": cmx_targetmask.cmx_mask,
    "SV1_DESI_TARGET": sv1_targetmask.desi_mask,
    "SV1_BGS_TARGET": sv1_targetmask.bgs_mask,
    "SV1_MWS_TARGET": sv1_targetmask.mws_mask,
    "SV1_SCND_TARGET": sv1_targetmask.scnd_mask,
}
# AR WD masks
wd_msks = {
    master_key: [key for key in yaml_masks[master_key].names() if "WD" in key]
    for master_key in list(yaml_masks.keys())
}
# AR STD masks
std_msks = {
    master_key: [
        key
        for key in yaml_masks[master_key].names()
        if "STD" in key and key not in wd_msks[master_key]
    ]
    for master_key in list(yaml_masks.keys())
}


# AR like read_targets_in_tiles(), but allows two folders
# AR targdirs : list of directories (currently 1 or 2, but keep possibility to use more)
def custom_read_targets_in_tiles(targdirs, tiles, log=None):
    # AR reading
    if log is not None:
        log.info(
            "{:.1f}s\treading input targets from {}".format(time() - start, targdirs)
        )
    ds = [
        read_targets_in_tiles(targdir, tiles=tiles, quick=True) for targdir in targdirs
    ]
    # AR merging
    d = np.concatenate(ds)
    # AR remove duplicates based on TARGETID (so duplicates not identified if in mixed surveys)
    ii_m1 = np.where(d["TARGETID"] == -1)[0]
    ii_nm1 = np.where(d["TARGETID"] != -1)[0]
    _, ii = np.unique(d["TARGETID"][ii_nm1], return_index=True)
    ii_nm1 = ii_nm1[ii]
    if len(ii_m1) + len(ii_nm1) != len(d):
        log.info(
            "{:.1f}s\tremoving {}/{} duplicates".format(
                time() - start, len(d) - len(ii_m1) - len(ii_nm1), len(d)
            )
        )
        d = d[ii_m1.tolist() + ii_nm1.tolist()]
    return d


# AR select targets using yaml bits
# AR msksdict = fdict["msks"] or fdict["stdmsks"]
def sel_targs(d, msksdict, log=None):
    keep = np.zeros(len(d), dtype=bool)
    # AR : key = CMX_TARGET, SV1_DESI_TARGET, SV1_BGS_TARGET, SV1_MWS_TARGET, SV1_SCND_TARGET
    for key in list(msksdict.keys()):
        if key in d.dtype.names:
            for msk in msksdict[key].split(","):
                keep_msk = (d[key] & yaml_masks[key][msk]) > 0
                keep |= keep_msk
                if log is not None:
                    log.info(
                        "{:.1f}s\tkeeping {:.0f} {} {} targets".format(
                            time() - start, keep_msk.sum(), key, msk,
                        )
                    )
    return keep


# AR targets from other tiles?
# AR msksdict = fdict["msks"]
def sel_noreobs(d, msksdict, fns, ra_key="RA", dec_key="DEC", log=None, m31cen="n"):
    tids = []
    for fn in fns:
        tmpd = fits.open(fn)["FIBERASSIGN"].data
        keepd = sel_targs(tmpd, msksdict)
        tids += tmpd["TARGETID"][keepd].tolist()
    keep = ~np.in1d(d["TARGETID"], tids)  # AR ok to have duplicates in tids
    if log is not None:
        log.info(
            "{:.1f}s\tkeeping {:.0f}/{:.0f} targets after having removed assigned targets from {}".format(
                time() - start, keep.sum(), len(keep), ",".join(fns)
            )
        )
    # AR M31cen case: retain outskirt targets to have deep observations for those
    # AR              so we remove those from tids
    # AR https://desi.lbl.gov/trac/wiki/DESIFirstLight/M31#DefinetheellipsecontainingM31:
    if m31cen == "y":
        ra0, dec0, a_e, b_e, pa = 10.683, 41.269, 1.8, 0.5, 45.0 * np.pi / 180.0
        dra, ddec = d[ra_key] - ra0, d[dec_key] - dec0
        eta = dra * np.cos(pa) + ddec * np.sin(
            pa
        )  # rotate the coordinate system to line up with the ellipse major axis
        xi = -dra * np.sin(pa) + ddec * np.cos(pa)
        xp = (
            (a_e * b_e) / np.sqrt((a_e * xi) ** 2 + (b_e * eta) ** 2) * eta
        )  # this is the point of intersection on the ellipse of a line to given source from the
        yp = (
            (a_e * b_e) / np.sqrt((a_e * xi) ** 2 + (b_e * eta) ** 2) * xi
        )  # center of the ellipse
        is_outskirt = (np.abs(eta) > np.abs(xp)) | (np.abs(xi) > np.abs(yp))
        keep[is_outskirt] = True
        if log is not None:
            log.info(
                "{:.1f}s\tM31cen : forcing to keep {:.0f} targets which are in the M31 outskirt".format(
                    time() - start, is_outskirt.sum()
                )
            )
    return keep


# AR tweaking PRIORITY and NUMOBS_MORE
# AR msksdict = fdict["msks"]
def apply_custom_prionum(d, msksdict, ref_msks, ref_prios, ref_nums, log=None):
    for msk, prio, num in zip(ref_msks, ref_prios, ref_nums):
        for key in list(msksdict.keys()):
            if (key in d.dtype.names) & (msk in msksdict[key].split(",")):
                tmp = (d[key] & yaml_masks[key][msk]) > 0
                d["PRIORITY_INIT"][tmp] = prio
                d["NUMOBS_INIT"][tmp] = num
                if log is not None:
                    log.info(
                        "{:.1f}s\tPRIORITY_INIT={:.0f} and NUMOBS_INIT={:.0f} for {:.0f} {}".format(
                            time() - start, prio, num, tmp.sum(), msk
                        )
                    )
    return d


# AR update header
def update_hdr_custom_prionum(fn, extn, msksdict, ref_msks, ref_prios, ref_nums):
    fd = fitsio.FITS(fn, "rw")
    for msk, prio, num in zip(ref_msks, ref_prios, ref_nums):
        for key in list(msksdict.keys()):
            if msk in msksdict[key].split(","):
                fd[extn].write_key(
                    "COMMENT",
                    "PRIORITY_INIT={:.0f} and NUMOBS_INIT={:.0f} for {}".format(
                        prio, num, msk
                    ),
                )
    fd.close()
    return True


# AR tweaking SUBPRIORITY for BGS, to get the correct subsampling
# AR adapted from https://github.com/desi-bgs/feasiBGS/blob/e913210bb91618d7be3d4a8911a6183ed505c2b4/run/sv/dr9sv.py#L153-L246
# AR note: the BGS_LOWQ sample has some overlap with BGS_BRIGHT and BGS_FAINT
# AR       but we decided it is ok
def apply_bgs_subprio(d, pixfn, log):
    log.info("{:.1f}s\tmodifying SUBPRIORITY for BGS targets".format(time() - start,))
    # AR desired assigned density
    # AR ! hard-coded !
    bgs_goaldens = {
        "BGS_BRIGHT": 540.0,
        "BGS_FAINT": 300.0,
        "BGS_FAINT_EXT": 150.0,
        "BGS_FIBMAG": 150.0,
        "BGS_LOWQ": 60.0,
    }
    msks = list(bgs_goaldens.keys())
    log.info(
        "{:.1f}s\tBGS desired assigned densities: {}".format(
            time() - start,
            ", ".join(["{}={}".format(msk, bgs_goaldens[msk]) for msk in msks]),
        )
    )
    # AR actual target density, using pixweight
    pixd = fits.open(pixfn)[1].data
    keep = pixd["FRACAREA_8194"] > 0  # AR relevant area for BGS selection
    initdens = {msk: float("{:.0f}".format(pixd[msk][keep].mean())) for msk in msks}
    log.info(
        "{:.1f}s\tBGS initial target densities: {}".format(
            time() - start,
            ", ".join(["{}={}".format(msk, initdens[msk]) for msk in msks]),
        )
    )
    ntarg = {
        msk: float(
            "{:.3f}".format(
                ((d["SV1_BGS_TARGET"] & yaml_masks["SV1_BGS_TARGET"][msk]) > 0).sum()
            )
        )
        for msk in msks
    }
    log.info(
        "{:.1f}s\tBGS available targets in the tile: {}".format(
            time() - start,
            ", ".join(["{}={}".format(msk, ntarg[msk]) for msk in msks]),
        )
    )
    # AR desired assigned fraction
    frac = {
        msk: float("{:.3f}".format(bgs_goaldens[msk] / initdens[msk])) for msk in msks
    }
    fracmin = np.min([frac[msk] for msk in msks])
    # AR lower SUBPRIORITY value, with setting the lowest frac class to 0
    bgs_subplow = {
        msk: float("{:.3f}".format(1.0 - fracmin / frac[msk])) for msk in msks
    }
    # AR modifying SUBPRIORITY with rescaling, hence no call to np.random.uniform()
    for msk in msks:
        keep = (d["SV1_BGS_TARGET"] & yaml_masks["SV1_BGS_TARGET"][msk]) > 0
        d["SUBPRIORITY"][keep] = (
            bgs_subplow[msk] + (1.0 - bgs_subplow[msk]) * d["SUBPRIORITY"][keep]
        )
    log.info(
        "{:.1f}s\tBGS rescaling SUBPRIORITY within [bgs_subplow,1] with: {}".format(
            time() - start,
            ", ".join(["{}={}".format(msk, bgs_subplow[msk]) for msk in msks]),
        )
    )
    return d, bgs_goaldens, bgs_subplow


# AR Gaia AEN criterion
# copied from https://github.com/desihub/desitarget/blob/801f1a1ac9041080f8062b84aec3634b1a9c1763/py/desitarget/gfa.py#L71-L77
def get_isaen(g, aen):
    return np.logical_or(
        (g <= 19.0) * (aen < 10.0 ** 0.5),
        (g >= 19.0) * (aen < 10.0 ** (0.5 + 0.2 * (g - 19.0))),
    )


# AR courtesy of DL : adapted from legacypipe.survey
# AR originally named "radec_at_mjd()", renamed to get_nowradec
def get_nowradec(ra, dec, pmra, pmdec, parallax, ref_year, new_obstime, scnd=False):
    # AR new_obstime = Time.now()
    # AR scnd=True -> parallax is set to 0, i.e. not used
    """
    Units:
    - matches Gaia DR1/DR2
    - pmra,pmdec are in mas/yr.
      pmra is in angular speed (ie, has a cos(dec) factor)
    - parallax is in mas.
    Returns: RA,Dec
    """
    equinox = 53084.28  # mjd of the spring equinox in 2004
    axistilt = 23.44  # degrees
    arcsecperrad = 3600.0 * 180.0 / np.pi

    def xyztoradec(xyz):
        assert len(xyz.shape) == 2
        ra = np.arctan2(xyz[:, 1], xyz[:, 0])  # AR added "np." in front of arctan2...
        ra += 2 * np.pi * (ra < 0)
        norm = np.sqrt(np.sum(xyz ** 2, axis=1))
        dec = np.arcsin(xyz[:, 2] / norm)
        return np.rad2deg(ra), np.rad2deg(dec)

    def radectoxyz(ra_deg, dec_deg):  # AR changed inputs from ra,dec to ra_deg,dec_deg
        ra = np.deg2rad(ra_deg)
        dec = np.deg2rad(dec_deg)
        cosd = np.cos(dec)
        return np.vstack((cosd * np.cos(ra), cosd * np.sin(ra), np.sin(dec))).T

    dt = new_obstime.jyear - ref_year
    cosdec = np.cos(np.deg2rad(dec))
    dec = dec + dt * pmdec / (3600.0 * 1000.0)
    ra = ra + (dt * pmra / (3600.0 * 1000.0)) / cosdec
    parallax = np.atleast_1d(parallax)
    # AR discards parallax for scnd=True
    if scnd == True:
        parallax *= 0.0
    I = np.flatnonzero(parallax)
    if len(I):
        suntheta = (
            2.0
            * np.pi
            * np.fmod(new_obstime.jyear - Time(equinox, format="mjd").jyear, 1.0)
        )
        # Finite differences on the unit sphere -- xyztoradec handles
        # points that are not exactly on the surface of the sphere.
        axis = np.deg2rad(axistilt)
        scale = parallax[I] / 1000.0 / arcsecperrad
        xyz = radectoxyz(ra[I], dec[I])
        xyz[:, 0] += scale * np.cos(suntheta)
        xyz[:, 1] += scale * np.sin(suntheta) * np.cos(axis)
        xyz[:, 2] += scale * np.sin(suntheta) * np.sin(axis)
        r, d = xyztoradec(xyz)
        ra[I] = r
        dec[I] = d
    return ra, dec


# AR update values (RA, DEC, REF_EPOCH) using proper motion
# AR PMRA, PMDEC: convert NaN to zeros
# AR RA, DEC:
# AR - scnd=False: updated for REF_EPOCH>0 + AEN only
# AR - scnd=True: updated for REF_EPOCH>0 + finite(PMRA,PMDEC) ; forces PARALLAX=0
# AR REF_EPOCH: updated for *all* objects
def update_nowradec(
    d,
    new_obstime,
    ra_key="RA",
    dec_key="DEC",
    pmra_key="PMRA",
    pmdec_key="PMDEC",
    parallax_key="PARALLAX",
    ref_epoch_key="REF_EPOCH",
    gaiag_key="GAIA_PHOT_G_MEAN_MAG",
    gaiaaen_key="GAIA_ASTROMETRIC_EXCESS_NOISE",
    scnd=False,
):
    # AR PMRA, PMDEC: convert NaN to zeros
    for key in [pmra_key, pmdec_key]:
        keep = ~np.isfinite(d[key])
        if keep.sum() > 0:
            d[key][keep] = 0.0
            log.info(
                "{:.1f}s\t{}: replacing NaN by 0 for {} targets".format(
                    time() - start, key, keep.sum()
                )
            )
    # AR computing positions at new_obstime using Gaia PMRA, PMDEC
    nowra, nowdec = get_nowradec(
        d[ra_key],
        d[dec_key],
        d[pmra_key],
        d[pmdec_key],
        d[parallax_key],
        d[ref_epoch_key],
        new_obstime,
        scnd=scnd,
    )
    if scnd == True:
        # AR secondary: REF_EPOCH>0
        keep = d["REF_EPOCH"] > 0
    else:
        # AR targets with REF_EPOCH>0 and passing the AEN criterion
        keep = (d["REF_EPOCH"] > 0) & (get_isaen(d[gaiag_key], d[gaiaaen_key]))
    # AR storing changes to report extrema in the log
    dra = nowra - d[ra_key]
    ddec = nowdec - d[dec_key]
    # AR updating positions to new_obstime for targets passing the AEN criterion
    d[ra_key][keep] = nowra[keep]
    d[dec_key][keep] = nowdec[keep]
    log.info(
        "{:.1f}s\tupdating RA,DEC at {} with PM for {:.0f}/{:.0f} targets passing AEN; maximum changes: RA={:.1f},{:.1f} arcsec, DEC={:.1f},{:.1f} arcsec".format(
            time() - start,
            new_obstime.jyear,
            keep.sum(),
            len(keep),
            3600.0 * dra.min(),
            3600.0 * dra.max(),
            3600 * ddec.min(),
            3600.0 * ddec.max(),
        )
    )
    # AR updating REF_EPOCH for *all* objects (for PlateMaker)
    d[ref_epoch_key] = new_obstime.jyear
    log.info(
        "{:.1f}s\tupdating REF_EPOCH to {} for all {} targets".format(
            time() - start, new_obstime.jyear, len(keep)
        )
    )
    return d


# AR ! not using make_mtl !
# AR for commissioning, Adam says we should not use make_mtl, assign mtl columns by hand [email Oct, 17 2020]
# AR by default, we propagate {PRIORITY,NUMOBS}_INIT to {PRIORITY,NUMOBS_MORE}
# AR mtl (reproducing steps of make_mtl())
def custom_make_mtl(d, outfn, survey, scnd=False):
    # d     : output of read_targets_in_tiles()
    # outfn : written fits file
    # survey: cmx or sv1
    mtl = Table(d)
    mtl.meta["EXTNAME"] = "MTL"
    for col in [
        "NUMOBS_MORE",
        "NUMOBS",
        "Z",
        "ZWARN",
        "TARGET_STATE",
        "TIMESTAMP",
        "VERSION",
    ]:
        mtl[col] = np.empty(len(mtl), dtype=mtldatamodel[col].dtype)
    mtl["NUMOBS_MORE"] = mtl["NUMOBS_INIT"]
    mtl["PRIORITY"] = mtl["PRIORITY_INIT"]
    mtl["TARGET_STATE"] = "UNOBS"
    mtl["TIMESTAMP"] = datetime.utcnow().isoformat(timespec="seconds")
    mtl["VERSION"] = fiberassign.__version__
    obsconmask = set_obsconditions(
        d, scnd=scnd
    )  # AR : TBD : do we want to set obsconmask to 1? (see Ted s email)
    mtl["OBSCONDITIONS"] = obsconmask
    # AR sanity check for using the mixed=True option
    all_release = np.array(list(releasedict.keys()))
    if args.dr == "dr8":
        dr_release = all_release[(all_release >= 8000) & (all_release < 9000)]
    if args.dr == "dr9":
        dr_release = all_release[(all_release >= 9000) & (all_release < 10000)]
    _, _, release, _, _, _ = decode_targetid(d["TARGETID"])
    release = np.unique(release)
    if release.max() > dr_release.max():
        log.error(
            "{:.1f}s\t; targets have data RELEASE ({}) larger than the data release ({}); exiting".format(
                time() - start, release, dr_release
            )
        )
        sys.exit()
    # AR writing
    n, tmpfn = write_mtl(
        args.outdir,
        mtl.as_array(),
        indir=args.outdir,
        survey=survey,
        ecsv=False,
        mixed=True,
    )
    if n:
        os.rename(tmpfn, outfn)
        log.info(
            "{:.1f}s\tmtl targets written to {} , moved to {}".format(
                time() - start, tmpfn, outfn
            )
        )
    else:
        log.info(
            "{:.1f}s\tmtl targets NOT written to {} (0 targets to write)".format(
                time() - start, tmpfn
            )
        )
    return True


# AR get matching index for two np arrays, those should be arrays with unique values, like id
# AR https://stackoverflow.com/questions/32653441/find-indices-of-common-values-in-two-arrays
# AR we get: A[maskA] = B[maskB]
def unq_searchsorted(A, B):
    # AR sorting A,B
    tmpA = np.sort(A)
    tmpB = np.sort(B)
    # AR create mask equivalent to np.in1d(A,B) and np.in1d(B,A) for unique elements
    maskA = (
        np.searchsorted(tmpB, tmpA, "right") - np.searchsorted(tmpB, tmpA, "left")
    ) == 1
    maskB = (
        np.searchsorted(tmpA, tmpB, "right") - np.searchsorted(tmpA, tmpB, "left")
    ) == 1
    # AR to get back to original indexes
    return np.argsort(A)[maskA], np.argsort(B)[maskB]


def mycmap(name, n, cmin, cmax):
    cmaporig = matplotlib.cm.get_cmap(name)
    mycol = cmaporig(np.linspace(cmin, cmax, n))
    cmap = matplotlib.colors.ListedColormap(mycol)
    cmap.set_under(mycol[0])
    cmap.set_over(mycol[-1])
    return cmap


# AR dra,ddec position in tile (in degrees)
def get_tpos(tsky, ra, dec):
    sky = SkyCoord(ra=ra * units.deg, dec=dec * units.deg, frame="icrs")
    spho = tsky.spherical_offsets_to(sky)
    return spho[0].value, spho[1].value


# AR convert (dra,ddec) to (x,y) in cutout img pixels
# AR not sure at <1 pixel...
def deg2pix(x, y, size, rdlim):
    return (
        size - (size / 2.0 + x / rdlim * size / 2.0),
        size / 2.0 + y / rdlim * size / 2.0,
    )


# AR plot cutout + data
def plot_cutout(
    ax,
    img,
    rdlim,
    x,
    y,
    pet=False,
    c="w",
    alpha=None,
    txts=None,
    xtxts=None,
    ytxts=None,
    vmin=None,
    vmax=None,
    cmap=mycmap("jet_r", 10, 0, 1),
):
    # AR txts, xtxts, ytxts : lists
    # AR setting transparency as a function of density /deg2
    if (x is not None) & (alpha is None):
        tmpdens = np.array([0, 100, 500, 1000, 5000, 7500, 1e10],)
        tmpalph = np.array([1, 0.8, 0.5, 0.2, 0.1, 0.05, 0.025])
        alpha = tmpalph[
            np.where(tmpdens > len(x) / (np.pi * get_tile_radius_deg() ** 2))[0][0]
        ]
    size = img.shape[0]
    ax.imshow(img, origin="upper", zorder=0, extent=[0, size, 0, size], aspect="equal")
    ax.set_aspect("equal")
    ax.set_xlim(-0.5, size + 0.5)
    ax.set_ylim(-0.5, size + 0.5)
    # AR data points
    if x is not None:
        # AR rescaling degrees to img pixels ; not sure at <1 pixel...
        xx, yy = deg2pix(x, y, size, rdlim)
        yy = size / 2.0 + y / rdlim * size / 2.0
        if isinstance(c, str):
            ax.scatter(xx, yy, c=c, s=1, alpha=alpha)
        else:
            ax.scatter(xx, yy, c=c, s=1, alpha=alpha, vmin=vmin, vmax=vmax, cmap=cm)
    # AR per petal infos
    if pet:
        for ang, p in zip(
            np.linspace(2 * np.pi, 0, 11), [7, 8, 9, 0, 1, 2, 3, 4, 5, 6]
        ):
            xx, yy = deg2pix(
                np.array([0, get_tile_radius_deg() * np.cos(ang)]),
                np.array([0, get_tile_radius_deg() * np.sin(ang)]),
                size,
                rdlim,
            )
            ax.plot(
                xx, yy, c="r", lw=0.25, alpha=1.0, zorder=1,
            )
            anglab = ang + 0.1 * np.pi
            xx, yy = deg2pix(
                1.1 * get_tile_radius_deg() * np.cos(anglab),
                1.1 * get_tile_radius_deg() * np.sin(anglab),
                size,
                rdlim,
            )
            ax.text(
                xx, yy, "{:.0f}".format(p), color="r", va="center", ha="center",
            )

    ax.axis("off")
    if txts is not None:
        for txt, xtxt, ytxt in zip(txts, xtxts, ytxts):
            ax.text(
                xtxt,
                ytxt,
                txt,
                color="y",
                fontweight="bold",
                fontsize=10,
                ha="center",
                va="top",
                transform=ax.transAxes,
            )
    return


def plot_hist(ax, x, xp, msk):
    # x : x-quantity for the assigned sample
    # xp: x-quantity for the parent sample
    #
    selp = np.isfinite(xp)
    sel = np.isfinite(x)
    bins = np.linspace(xp[selp].min(), xp[selp].max(), 26)
    #
    cps, _, _ = ax.hist(
        xp[selp],
        bins=bins,
        histtype="step",
        alpha=0.3,
        lw=3,
        color="k",
        density=False,
        label="{} parent ({})".format(msk, len(xp)),
    )
    cs, _, _, = ax.hist(
        x[sel],
        bins=bins,
        histtype="step",
        alpha=1.0,
        lw=1.0,
        color="k",
        density=False,
        label="{} assigned ({})".format(msk, len(x)),
    )
    ax.set_ylabel("counts")
    ax.grid(True)
    # ax.legend(loc=2)
    axr = ax.twinx()
    axr.plot(
        0.5 * (bins[1:] + bins[:-1]),
        np.array(cs) / np.array(cps).astype(float),
        color="r",
        lw=0.5,
    )
    axr.yaxis.label.set_color("r")
    axr.tick_params(axis="y", colors="r")
    axr.set_ylabel("ratio", labelpad=0)
    axr.set_ylim(0, 1)
    txts = [msk, "assigned/parent = {}/{}".format(len(x), len(xp))]
    xtxts = [0.5, 0.5]
    ytxts = [0.98, 0.90]
    for txt, xtxt, ytxt in zip(txts, xtxts, ytxts):
        ax.text(
            xtxt,
            ytxt,
            txt,
            color="k",
            fontweight="bold",
            fontsize=10,
            ha="center",
            va="top",
            transform=ax.transAxes,
        )
    return


def main():
    #
    start = time()
    log.info("{:.1f}s\tstart".format(time() - start))

    # AR desitarget, desimodel code version
    log.info(
        "{:.1f}s\trunning with desitarget code version: {}".format(
            time() - start, desitarget.__version__
        )
    )
    log.info(
        "{:.1f}s\trunning with desimodel code version: {}".format(
            time() - start, desimodel.__version__
        )
    )

    # AR time used to update the positions using proper motions
    new_obstime = Time(args.pmtime, format="isot")
    log.info(
        "{:.1f}s\tsetting new_obstime={}, i.e. MJD={} to update coordinates with proper motion".format(
            time() - start, new_obstime.isot, new_obstime.mjd
        )
    )

    # AR safe: tilera, tiledec
    if (args.tilera is None) | (args.tiledec is None):
        if args.intileid is None:
            log.error(
                "{:.1f}s\teither (args.tilera,args.tiledec) or args.intileid should be provided; exiting".format(
                    time() - start
                )
            )
            sys.exit()
        else:
            fn = os.getenv("DESIMODEL") + "/data/footprint/desi-tiles.fits"
            d = fits.open(fn)[1].data
            keep = d["TILEID"] == args.intileid
            if keep.sum() > 0:
                args.tilera = d["RA"][keep][0]
                log.info(
                    "{:.1f}s\t{:.0f} in {} -> setting args.tilera ={}".format(
                        time() - start, args.intileid, fn, d["RA"][keep][0]
                    )
                )
                args.tiledec = d["DEC"][keep][0]
                log.info(
                    "{:.1f}s\t{:.0f} in {} -> setting args.tiledec={}".format(
                        time() - start, args.intileid, fn, d["DEC"][keep][0]
                    )
                )
            else:
                log.error(
                    "{:.1f}s\targs.intileid not in {}; exiting".format(
                        time() - start, fn
                    )
                )
                sys.exit()
    # AR safe: DESI environment variables
    for key in ["DESI_ROOT", "DESI_TARGET", "DESIMODEL"]:
        if os.getenv(key) is None:
            log.error(
                "{:.1f}s\tenvironment variable {} not defined; exiting".format(
                    time() - start, key
                )
            )
            sys.exit()

    # AR is tile in the desi footprint?
    # AR -> if not, special msk and targdir for dithering
    tile_in_desi = is_point_in_desi(
        dmio.load_tiles(), args.tilera, args.tiledec
    ).astype(int)

    if (not tile_in_desi) and (args.faflavor in ["scidark", "scibright"]):
        log.error(
            "{:.1f}s\trequested tile is not in DESI and requested faflavor=={}; exiting".format(
                time() - start, args.faflavor
            )
        )
        sys.exit()

    # AR dictionary with settings proper to each flavor
    # AR dtobscon : for the desitarget path folder (
    # AR obscon : for the tile observing conditions
    fdict = {}
    if args.faflavor == "cmxm33":  # AR ! using CMX_TARGET !
        fdict["survey"] = "cmx"
        fdict["dtobscon"] = "no-obscon"
        fdict["obscon"] = "DARK|GRAY|BRIGHT"
        fdict["msks"] = {
            "CMX_TARGET": "SV0_WD,M33_H2PN,M33_GC,M33_QSO,M33_M33cen,M33_M33out,SV0_QSO,SV0_LRG,SV0_ELG"
        }
        fdict["stdmsks"] = {"CMX_TARGET": "SV0_WD,STD_BRIGHT"}
        fdict["nskypet"] = "80"
        fdict["nstdpet"] = "40"
    elif args.faflavor == "cmxorion":  # AR ! using CMX_TARGET !
        fdict["survey"] = "cmx"
        fdict["dtobscon"] = "no-obscon"
        fdict["obscon"] = "BRIGHT"
        fdict["msks"] = {"CMX_TARGET": "SV0_WD,ORI_STD_BRIGHT,ORI_QSO,ORI_ORI,ORI_HA"}
        fdict["stdmsks"] = {
            "CMX_TARGET": "STD_DITHER_GAIA"
        }  # only STD targets in this tile... no WD
        fdict["nskypet"] = "80"
        fdict["nstdpet"] = "40"
    elif args.faflavor == "cmxrosette":  # AR ! using CMX_TARGET !
        fdict["survey"] = "cmx"
        fdict["dtobscon"] = "no-obscon"
        fdict["obscon"] = "BRIGHT"
        fdict["msks"] = {
            "CMX_TARGET": "SV0_WD,ROS_STD_BRIGHT,ROS_QSO,ROS_ROSM17,ROS_ROS1,ROS_HA,ROS_ROS2"
        }
        fdict["stdmsks"] = {
            "CMX_TARGET": "STD_DITHER_GAIA"
        }  # only STD targets in this tile... no WD
        fdict["nskypet"] = "80"
        fdict["nstdpet"] = "40"
    elif args.faflavor in ["sv1orion", "sv1rosette"]:
        fdict["survey"] = "sv1"
        fdict["dtobscon"] = "bright"
        fdict["obscon"] = "DARK|GRAY|BRIGHT"
        fdict["msks"] = {
            "SV1_MWS_TARGET": "GAIA_STD_WD,GAIA_STD_BRIGHT,BACKUP_FAINT,BACKUP_VERY_FAINT",
            "SV1_SCND_TARGET": ",".join(
                [
                    key
                    for key in yaml_masks["SV1_SCND_TARGET"].names()
                    if key not in ["VETO"]
                ]
            ),
        }
        fdict["stdmsks"] = {
            "SV1_MWS_TARGET": "GAIA_STD_WD,GAIA_STD_BRIGHT,GAIA_STD_FAINT"
        }
        fdict["nskypet"] = "80"
        fdict["nstdpet"] = "40"
    elif args.faflavor == "sv1umaii":
        fdict["survey"] = "sv1"
        fdict["dtobscon"] = "dark"
        fdict["obscon"] = "DARK|GRAY|BRIGHT"
        fdict["msks"] = {
            "SV1_DESI_TARGET": "MWS_ANY",
            "SV1_SCND_TARGET": "MWS_CALIB,BACKUP_CALIB,MWS_MAIN_CLUSTER_SV,MWS_RRLYR,BHB",
        }
        fdict["stdmsks"] = {"SV1_DESI_TARGET": "STD_WD,STD_FAINT"}
        fdict["nskypet"] = "80"
        fdict["nstdpet"] = "40"
    elif args.faflavor == "sv1m31":
        fdict["survey"] = "sv1"
        fdict["dtobscon"] = "dark"
        fdict["obscon"] = "DARK|GRAY|BRIGHT"
        fdict["msks"] = {"SV1_SCND_TARGET": "M31_KNOWN,M31_QSO,M31_STAR"}
        fdict["stdmsks"] = {"SV1_MWS_TARGET": "GAIA_STD_WD,GAIA_STD_FAINT"}
        fdict["nskypet"] = "80"
        fdict["nstdpet"] = "40"
    elif args.faflavor == "sv1praesepe":
        fdict["survey"] = "sv1"
        fdict["dtobscon"] = "bright"
        fdict["obscon"] = "DARK|GRAY|BRIGHT"
        fdict["msks"] = {
            "SV1_MWS_TARGET": "MWS_WD,MWS_MAIN_BROAD,MWS_NEARBY",
            "SV1_SCND_TARGET": ",".join(
                [
                    key
                    for key in yaml_masks["SV1_SCND_TARGET"].names()
                    if key not in ["VETO", "LOW_Z"]
                ]
            ),
        }
        fdict["stdmsks"] = {"SV1_DESI_TARGET": "STD_WD,STD_FAINT"}
        fdict["nskypet"] = "80"
        fdict["nstdpet"] = "40"
    # AR sv1ssv : see [desi-survey 1305] and [desi-survey 1342]
    elif args.faflavor == "sv1ssv":
        fdict["survey"] = "sv1"
        fdict["dtobscon"] = "bright"
        fdict["obscon"] = "DARK|GRAY|BRIGHT"
        fdict["msks"] = {
            "SV1_MWS_TARGET": "MWS_WD,MWS_NEARBY,MWS_BHB,MWS_MAIN_BROAD,MWS_MAIN_FAINT,BACKUP_FAINT,BACKUP_VERY_FAINT",
            "SV1_SCND_TARGET": "MWS_CALIB,BACKUP_CALIB,MWS_MAIN_CLUSTER_SV,MWS_RRLYR,WD_BINARIES_BRIGHT,WD_BINARIES_DARK",
        }
        fdict["stdmsks"] = {"SV1_DESI_TARGET": "STD_WD,STD_BRIGHT"}
        fdict["nskypet"] = "80"
        fdict["nstdpet"] = "40"
<<<<<<< HEAD
    elif args.faflavor == "sv1mwclusgaldeep":
=======
    # AR dedicated UNWISE_BLUE, UNWISE_GREEN
    elif args.faflavor == "sv1unwise":
>>>>>>> b06f32d3
        fdict["survey"] = "sv1"
        fdict["dtobscon"] = "dark"
        fdict["obscon"] = "DARK|GRAY|BRIGHT"
        fdict["msks"] = {
            "SV1_MWS_TARGET": "MWS_WD,MWS_MAIN_BROAD,MWS_NEARBY,MWS_MAIN_FAINT,MWS_BHB",
            "SV1_SCND_TARGET": "MWS_CLUS_GAL_DEEP,WD_BINARIES_DARK",
        }
        fdict["stdmsks"] = {"SV1_DESI_TARGET": "STD_WD,STD_FAINT"}
        fdict["nskypet"] = "40"
        fdict["nstdpet"] = "10"
    elif args.faflavor == "sv1scndcosmos":
        fdict["survey"] = "sv1"
        fdict["dtobscon"] = "dark"
        fdict["obscon"] = "DARK|GRAY|BRIGHT"
        fdict["msks"] = {
            "SV1_DESI_TARGET": "QSO",
            "SV1_SCND_TARGET": "LBG_TOMOG,ISM_CGM_QGP,HSC_HIZ_SNE"
        }
        fdict["stdmsks"] = {"SV1_DESI_TARGET": "STD_WD,STD_FAINT"}
        fdict["nskypet"] = "40"
        fdict["nstdpet"] = "10"
    elif args.faflavor == "sv1scndcfhtls":
        fdict["survey"] = "sv1"
        fdict["dtobscon"] = "dark"
        fdict["obscon"] = "DARK|GRAY|BRIGHT"
        fdict["msks"] = {
            "SV1_DESI_TARGET": "QSO",
            "SV1_SCND_TARGET": "LBG_TOMOG,HETDEX_HP,HETDEX_MAIN"
        }
        fdict["stdmsks"] = {"SV1_DESI_TARGET": "STD_WD,STD_FAINT"}
        fdict["nskypet"] = "20"
        fdict["nstdpet"] = "10"
    elif args.faflavor == "sv1unwisegreen":
        fdict["survey"] = "sv1"
        fdict["dtobscon"] = "dark"
        fdict["obscon"] = "DARK|GRAY|BRIGHT"
        fdict["msks"] = {"SV1_SCND_TARGET": "UNWISE_GREEN"}
        fdict["stdmsks"] = {"SV1_DESI_TARGET": "STD_WD,STD_FAINT"}
        fdict["nskypet"] = "40"
        fdict["nstdpet"] = "10"
    elif args.faflavor == "sv1unwiseblue":
        fdict["survey"] = "sv1"
        fdict["dtobscon"] = "dark"
        fdict["obscon"] = "DARK|GRAY|BRIGHT"
        fdict["msks"] = {"SV1_SCND_TARGET": "UNWISE_BLUE"}
        fdict["stdmsks"] = {"SV1_DESI_TARGET": "STD_WD,STD_FAINT"}
        fdict["nskypet"] = "40"
        fdict["nstdpet"] = "10"

    # AR sv1elg: adding specific secondary programs at top-priority (WD_BINARIES_DARK,BHB,UDG,LOW_MASS_AGN,SPCV)
    elif args.faflavor == "sv1elg":
        fdict["survey"] = "sv1"
        fdict["dtobscon"] = "dark"
        fdict["obscon"] = "DARK|GRAY|BRIGHT"
        fdict["msks"] = {
            "SV1_DESI_TARGET": "STD_WD,ELG",
            "SV1_BGS_TARGET": "BGS_FAINT",
            "SV1_SCND_TARGET": "WD_BINARIES_DARK,BHB,UDG,LOW_MASS_AGN,SPCV",
        }
        fdict["stdmsks"] = {"SV1_DESI_TARGET": "STD_WD,STD_FAINT"}
        fdict["nskypet"] = "80"
        fdict["nstdpet"] = "40"
    # AR sv1lrgqso: adding specific secondary programs at top-priority (WD_BINARIES_DARK,BHB,UDG,LOW_MASS_AGN,SPCV)
    # AR sv1lrgqso: adding WISE_VAR_QSO and QSO_RED (they are at the same priority as QSO)
    elif args.faflavor == "sv1lrgqso":
        fdict["survey"] = "sv1"
        fdict["dtobscon"] = "dark"
        fdict["obscon"] = "DARK|GRAY|BRIGHT"
        fdict["msks"] = {
<<<<<<< HEAD
            "SV1_DESI_TARGET": "STD_WD,LRG,QSO",
            "SV1_SCND_TARGET":"WISE_VAR_QSO,QSO_RED,WD_BINARIES_DARK,BHB,UDG,LOW_MASS_AGN,SPCV,FIRST_MALS,FAINT_HPM,PV_DARK,LOW_Z,SPCV,DC3R2_GAMA,HPM_SOUM,SN_HOSTS,GAL_CLUS_BCG,GAL_CLUS_2ND,GAL_CLUS_SAT,STRONG_LENS"
=======
            "SV1_DESI_TARGET": "STD_WD,LRG,QSO,ELG",
            "SV1_BGS_TARGET": "BGS_FAINT",
            "SV1_SCND_TARGET": "WISE_VAR_QSO,QSO_RED,WD_BINARIES_DARK,BHB,UDG,LOW_MASS_AGN,SPCV",
>>>>>>> b06f32d3
        }
        fdict["stdmsks"] = {"SV1_DESI_TARGET": "STD_WD,STD_FAINT"}
        fdict["nskypet"] = "40"
        fdict["nstdpet"] = "10"
    # AR sv1elqso: adding WISE_VAR_QSO and QSO_RED (they are at the same priority as QSO)
    # AR though maybe we won t use it anymore
    elif args.faflavor == "sv1elgqso":
        fdict["dtobscon"] = "dark"
        fdict["survey"] = "sv1"
        fdict["obscon"] = "DARK|GRAY|BRIGHT"
        fdict["msks"] = {
            "SV1_DESI_TARGET": "STD_WD,QSO,ELG",
            "SV1_SCND_TARGET": "WISE_VAR_QSO,QSO_RED",
        }
        fdict["stdmsks"] = {"SV1_DESI_TARGET": "STD_WD,STD_FAINT"}
        fdict["nskypet"] = "80"
        fdict["nstdpet"] = "40"
    elif args.faflavor == "sv1bgsmws":
        fdict["dtobscon"] = "bright"
        fdict["survey"] = "sv1"
        fdict["obscon"] = "DARK|GRAY|BRIGHT"
        fdict["msks"] = {"SV1_DESI_TARGET": "STD_WD,BGS_ANY,MWS_ANY",
                        "SV1_SCND_TARGET": "PV_BRIGHT,BRIGHT_HPM,WD_BINARIES_BRIGHT"}
        fdict["stdmsks"] = {"SV1_DESI_TARGET": "STD_WD,STD_BRIGHT"}
<<<<<<< HEAD
        fdict["nskypet"] = "20"
        fdict["nstdpet"] = "10"
=======
        fdict["nskypet"] = "80"
        fdict["nstdpet"] = "40"
    # AR backup faint: [desi-survey 1521],
    elif args.faflavor == "sv1backup1":
        fdict["dtobscon"] = "dark"
        fdict["survey"] = "sv1"
        fdict["obscon"] = "DARK|GRAY|BRIGHT"
        fdict["msks"] = {
            "SV1_DESI_TARGET": "STD_WD",
            "SV1_MWS_TARGET": "MWS_MAIN_BROAD,BACKUP_FAINT",
        }
        fdict["stdmsks"] = {"SV1_DESI_TARGET": "STD_WD,STD_BRIGHT"}
        fdict["nskypet"] = "80"
        fdict["nstdpet"] = "100"
>>>>>>> b06f32d3
    elif args.faflavor == "elg":
        fdict["survey"] = "sv1"
        fdict["dtobscon"] = "dark"
        fdict["obscon"] = "DARK|GRAY"
        fdict["msks"] = {"SV1_DESI_TARGET": "STD_WD,ELG"}
        fdict["stdmsks"] = {"SV1_DESI_TARGET": "STD_WD,STD_FAINT"}
        fdict["nskypet"] = "80"
        fdict["nstdpet"] = "20"
    elif args.faflavor == "lrgqso":
        fdict["survey"] = "sv1"
        fdict["dtobscon"] = "dark"
        fdict["obscon"] = "DARK"
        fdict["msks"] = {"SV1_DESI_TARGET": "STD_WD,LRG,QSO"}
        fdict["stdmsks"] = {"SV1_DESI_TARGET": "STD_WD,STD_FAINT"}
        fdict["nskypet"] = "80"
        fdict["nstdpet"] = "20"
    elif args.faflavor == "bgsmws":
        fdict["survey"] = "sv1"
        fdict["dtobscon"] = "bright"
        fdict["obscon"] = "BRIGHT"
        fdict["msks"] = {"SV1_DESI_TARGET": "STD_WD,BGS_ANY,MWS_ANY"}
        fdict["stdmsks"] = {"SV1_DESI_TARGET": "STD_WD,STD_BRIGHT"}
        fdict["nskypet"] = "80"
        fdict["nstdpet"] = "20"
    elif args.faflavor == "1percdark":
        fdict["survey"] = "sv1"
        fdict["dtobscon"] = "dark"
        fdict["obscon"] = "DARK|GRAY"
        fdict["msks"] = {"SV1_DESI_TARGET": "STD_WD,LRG,ELG,QSO"}
        fdict["stdmsks"] = {"SV1_DESI_TARGET": "STD_WD,STD_FAINT"}
        fdict["nskypet"] = "40"
        fdict["nstdpet"] = "10"
    elif args.faflavor == "1percbright":
        fdict["survey"] = "sv1"
        fdict["dtobscon"] = "bright"
        fdict["obscon"] = "BRIGHT"
        fdict["msks"] = {"SV1_DESI_TARGET": "STD_WD,BGS_ANY,MWS_ANY"}
        fdict["stdmsks"] = {"SV1_DESI_TARGET": "STD_WD,STD_BRIGHT"}
        fdict["nskypet"] = "40"
        fdict["nstdpet"] = "10"
    else:
        log.error("{:.1f}s\twrong args.faflavor".format(time() - start))
        sys.exit()

    # AR directories (already checked for desi or cori only)
    # AR folder architecture is now the same at NERSC/KPNO (https://github.com/desihub/fiberassign/issues/302)
    # AR DESI_ROOT : NERSC: '/global/cfs/cdirs/desi' ; KPNO: '/data/datasystems'
    desiroot = os.getenv("DESI_ROOT")
    path_to_targets = os.path.join(os.getenv("DESI_TARGET"), "catalogs")
    path_to_svn_tiles = os.path.join(
        os.getenv("DESI_TARGET"), "fiberassign/tiles/trunk"
    )

    mydirs = {}
    # AR targ directory (now a list, and always adding the gaia-only targets)
    # AR backward compatible with cmx33
    mydirs["targ"] = [
        os.path.join(
            path_to_targets,
            args.dr,
            args.dtver,
            "targets",
            fdict["survey"],
            "resolve",
            fdict["dtobscon"],
        ),
        os.path.join(
            path_to_targets,
            "gaiadr2",
            args.dtver,
            "targets",
            fdict["survey"],
            "resolve",
            "supp",
        ),
    ]
    # AR secondary directory
    mydirs["scnd"] = os.path.join(
        path_to_targets,
        args.dr,
        args.dtver,
        "targets",
        fdict["survey"],
        "secondary",
        fdict["dtobscon"],
    )
    mydirs["sky"] = os.path.join(path_to_targets, args.dr, args.dtver, "skies")
    mydirs["skysupp"] = os.path.join(
        path_to_targets, "gaiadr2", args.dtver, "skies-supp"
    )
    mydirs["gfa"] = os.path.join(path_to_targets, args.dr, args.dtver, "gfas")
    for key in list(mydirs.keys()):
        log.info(
            "{:.1f}s\tdirectory for {}: {}".format(time() - start, key, mydirs[key])
        )
    log.info(
        "{:.1f}s\tdirectory for svn tiles: {}".format(time() - start, path_to_svn_tiles)
    )

    # AR if args.priority == custom -> tweaking PRIORITY and NUMOBS_MORE for:
    # AR - cmxm33
    # AR - sv1m31
    # AR - sv1elg, sv1elgqso, sv1lrgqso, lrgqso, elg
    # AR - sv1bgsmws,bgsmws
    # AR starting by the lowest priorities, then by increasing priorities:
    # AR e.g., bgs_faint -> elg -> lrg -> qso -> wd
    ref_msks, ref_prios, ref_nums = np.zeros(0), np.zeros(0), np.zeros(0)
    if args.priority == "custom":
        if args.faflavor in ["cmxm33"]:
            ref_msks = np.array(
                [
                    "SV0_ELG",
                    "SV0_LRG",
                    "SV0_QSO",
                    "M33_M33out",
                    "M33_M33cen",
                    "M33_QSO",
                    "M33_GC",
                    "M33_H2P2",
                    "SV0_WD",
                ]
            )
            ref_prios = np.array(
                [3000, 3200, 3400, 4001, 4002, 4005, 4006, 4007, 10000]
            )
            ref_nums = np.array([1, 1, 1, 1, 1, 1, 1, 1, 1])
        # AR now only for elg-including tiles
        # AR because use "custom" in sv1lrgqso to boost top-priority secondaries, but now keep default for lrg,qso
        elif args.faflavor in ["sv1elg", "sv1elgqso", "elg"]:
            ref_msks = np.array(["BGS_ANY", "BGS_FAINT", "ELG", "LRG", "QSO", "STD_WD"])
            ref_prios = np.array([2000, 2000, 3000, 3200, 3400, 10000])
            ref_nums = np.array([1, 1, 1, 1, 1, 1])
        elif args.faflavor in ["sv1bgsmws", "bgsmws"]:
            ref_msks = np.array(["BGS_ANY", "STD_WD"])
            ref_prios = np.array([2000, 10000])
            ref_nums = np.array([1, 1])
        elif args.faflavor in ["sv1m31"]:
            ref_msks = np.array(
                ["GAIA_STD_FAINT", "M31_STAR", "M31_KNOWN", "M31_QSO", "GAIA_STD_WD"]
            )
            ref_prios = np.array([2000, 6000, 7000, 8000, 10000])
            ref_nums = np.array([1, 1, 1, 1, 1])
        # AR top-priority secondary programs on sv1elg, sv1lrqso tiles
        # AR taking 5000 + default
        if args.faflavor in ["sv1elg", "sv1lrgqso"]:
            ref_msks = np.append(
                ref_msks, ["WD_BINARIES_DARK", "BHB", "UDG", "LOW_MASS_AGN", "SPCV"]
            )
            ref_prios = np.append(ref_prios, [6998, 6950, 6900, 6025, 6025])
            ref_nums = np.append(ref_nums, [1, 1, 1, 1, 1])
        # AR unwise: setting PRIORITY=4000 for all unwise targets
        if args.faflavor in ["sv1unwisegreen", "sv1unwiseblue"]:
            ref_msks = np.array(["UNWISE_BLUE", "UNWISE_GREEN", "STD_WD"])
            ref_prios = np.array([4000, 4000, 10000])
            ref_nums = np.array([1, 1, 1])
        if args.faflavor in ["sv1scndcosmos"]:
            ref_msks = np.array(["ISM_CGM_QGP", "HSC_HIZ_SNE", "LBG_TOMOG"])
            ref_prios = np.array([4100, 4050, 4000])
            ref_nums = np.array([1, 1, 1])
 

        # AR safe, ordering by increasing priorities
        ii = ref_prios.argsort()
        ref_msks = ref_msks[ii]
        ref_prios = ref_prios[ii]
        ref_nums = ref_nums[ii]

    # AR switching to np.array() for tileids
    tileids = np.array([args.tileid])
    log.info(
        "{:.1f}s\twill process {:.0f} tile(s) with tileid={}".format(
            time() - start, len(tileids), ",".join([str(tileid) for tileid in tileids]),
        )
    )
    # AR safe tileids
    # AR ! only checking for the official naming/storing convention !
    # AR ! will fail to detect duplicates tileids if files are organized differently !
    # AR ! may also fail if two similar tileids are requested in a given parallel call!
    prev_tileids = np.unique(
        [
            fn.split("/")[-1][12:18]
            for fn in glob(
                os.path.join(path_to_svn_tiles, "???/fiberassign-??????.fits*")
            )
        ]
    )

    new_tileids = np.array(["{:06d}".format(tid) for tid in tileids])
    keep = np.in1d(new_tileids, prev_tileids)
    if keep.sum() > 0:
        print(new_tileids[keep])
        if args.forcetileid == "y":
            log.warning(
                "{:.1f}s\tsome of tileids already exist in svn ({}); proceeding as args.forcetileid == y".format(
                    time() - start, ",".join(new_tileids[keep])
                )
            )
        else:
            log.error(
                "{:.1f}s\tsome of tileids already exist in svn ({}); exiting".format(
                    time() - start, ",".join(new_tileids[keep])
                )
            )
            sys.exit()

    # AR printing settings
    tmpstr = " , ".join(
        [kwargs[0] + "=" + str(kwargs[1]) for kwargs in args._get_kwargs()]
    )
    log.info("{:.1f}s\targs: {}".format(time() - start, tmpstr))
    tmpstr = " , ".join([key + "=" + str(fdict[key]) for key in fdict.keys()])
    log.info("{:.1f}s\tfdict: {}".format(time() - start, tmpstr))

    # AR tiles
    if dotile:
        hdr = fitsio.FITSHDR()
        for tileid in tileids:
            log.info(
                "{:.1f}s\tstart generating {}{:06d}-tiles.fits".format(
                    time() - start, args.outdir, tileid
                )
            )
            d = np.zeros(
                1,
                dtype=[
                    ("TILEID", "i4"),
                    ("RA", "f8"),
                    ("DEC", "f8"),
                    ("OBSCONDITIONS", "i4"),
                    ("IN_DESI", "i2"),
                    ("PROGRAM", "S6"),
                ],
            )
            d["TILEID"] = tileid
            d["RA"] = args.tilera
            d["DEC"] = args.tiledec
            d[
                "IN_DESI"
            ] = 1  # AR forcing 1; otherwise the default onlydesi=True option in
            # AR desimodel.io.load_tiles() discards tiles outside the desi footprint,
            # AR so return no tiles for the dithered tiles outside desi
            d["PROGRAM"] = fdict["survey"].upper()  # AR custom... CMX or SV1
            d["OBSCONDITIONS"] = obsconditions.mask(
                fdict["obscon"]
            )  # AR we force the obsconditions to fdict["obscon"]
            fitsio.write(
                "{}{:06d}-tiles.fits".format(args.outdir, tileid),
                d,
                extname="TILES",
                header=hdr,
                clobber=True,
            )
            log.info(
                "{:.1f}s\t{}{:06d}-tiles.fits written".format(
                    time() - start, args.outdir, tileid
                )
            )

    # AR sky
    if dosky:
        log.info("{:.1f}s\tstart generating {}-sky.fits".format(time() - start, root))
        # AR sky: read targets
        tiles = fits.open("{}-tiles.fits".format(root))[1].data
        d = custom_read_targets_in_tiles(
            [mydirs["sky"], mydirs["skysupp"]], tiles, log=log
        )
        # AR sky: write fits
        if fdict["survey"] == "sv1":
            survey = "sv"
        else:
            survey = fdict["survey"]
        n, tmpfn = write_targets(
            args.outdir,
            d,
            indir=mydirs["sky"],
            indir2=mydirs["skysupp"],
            survey=survey,
        )
        os.rename(tmpfn, "{}-sky.fits".format(root))
        log.info("{:.1f}s\t{}-sky.fits written".format(time() - start, root))

    # AR gfa
    if dogfa:
        log.info("{:.1f}s\tstart generating {}-gfa.fits".format(time() - start, root))
        # AR gfa: read targets
        tiles = fits.open("{}-tiles.fits".format(root))[1].data
        d = custom_read_targets_in_tiles([mydirs["gfa"]], tiles, log=log)
        log.info(
            "{:.1f}s\tkeeping {} targets to {}-gfa.fits".format(
                time() - start, len(d), root
            )
        )
        # AR gfa: update RA, DEC, REF_EPOCH using proper motion
        d = update_nowradec(d, new_obstime)
        #
        if fdict["survey"] == "sv1":
            survey = "sv"
        else:
            survey = fdict["survey"]
        # AR gfa: write fits
        n, tmpfn = write_targets(args.outdir, d, indir=mydirs["gfa"], survey=survey)
        os.rename(tmpfn, "{}-gfa.fits".format(root))
        # AR gfa: update header
        fd = fitsio.FITS("{}-gfa.fits".format(root), "rw")
        fd["TARGETS"].write_key("COMMENT", "RA,DEC updated with PM for AEN objects")
        fd["TARGETS"].write_key("COMMENT", "REF_EPOCH updated for all objects")
        fd.close()
        log.info("{:.1f}s\t{}-gfa.fits written".format(time() - start, root))

    # AR std
    # AR ! not using make_mtl !
    if dostd:
        log.info("{:.1f}s\tstart generating {}-std.fits".format(time() - start, root))
        print(mydirs["targ"])
        # AR std: read targets
        tiles = fits.open("{}-tiles.fits".format(root))[1].data
        d = custom_read_targets_in_tiles(mydirs["targ"], tiles, log=log)
        keep = sel_targs(d, fdict["stdmsks"], log=log)
        # AR std: removing overlap with science targets
        isscience = sel_targs(d, fdict["msks"])
        keep[isscience] = False
        d = d[keep]
        log.info(
            "{:.1f}s\tkeeping {:.0f}/{:.0f} stds after having cut on {} and removed {}".format(
                time() - start, keep.sum(), len(keep), fdict["stdmsks"], fdict["msks"]
            )
        )
        if len(d) > 0:
            # AR std: update RA, DEC, REF_EPOCH using proper motion
            if args.faflavor != "cmxm33":
                d = update_nowradec(d, new_obstime)
            # AR custom mtl
            if args.faflavor == "cmxm33":
                log.info(
                    "{:.1f}s\thacking desitarget.io.write_mtl() with forcing 'dr = np.array([dr[9000]])' because we are mixing two releases, gaia and legacysurvey".format(
                        time() - start
                    )
                )
            _ = custom_make_mtl(d, "{}-std.fits".format(root), fdict["survey"])
        else:
            log.info("{:.1f}s\tno targets for {}-std.fits".format(time() - start, root))

    # AR targ
    # AR ! not using make_mtl !
    if dotarg:
        log.info("{:.1f}s\tstart generating {}-targ.fits".format(time() - start, root))
        tiles = fits.open("{}-tiles.fits".format(root))[1].data
        d = custom_read_targets_in_tiles(mydirs["targ"], tiles, log=log)
        # AR targ: cutting on requested targets
        keep = sel_targs(d, fdict["msks"], log=log)
        d = d[keep]
        log.info(
            "{:.1f}s\tkeeping {:.0f}/{:.0f} targets after having cut on {}".format(
                time() - start, keep.sum(), len(keep), fdict["msks"]
            )
        )
        # AR targ: removing targets from other tiles?
        if args.noreobs is not None:
            keep = sel_noreobs(
                d, fdict["msks"], args.noreobs.split(","), log=log, m31cen=args.m31cen
            )
            d = d[keep]
        # AR targ: tweaking PRIORITY and NUMOBS_MORE
        if len(ref_msks) > 0:
            d = apply_custom_prionum(
                d, fdict["msks"], ref_msks, ref_prios, ref_nums, log=log
            )
        # AR tweaking SUBPRIORITY for BGS, to get the correct subsampling
        # AR adapted from https://github.com/desi-bgs/feasiBGS/blob/e913210bb91618d7be3d4a8911a6183ed505c2b4/run/sv/dr9sv.py#L153-L246
        # AR note: the BGS_LOWQ sample has some overlap with BGS_BRIGHT and BGS_FAINT
        # AR       but we decided it is ok
        # AR starting 0.50.0: one pixweight per random file -> picking the first one
        if args.faflavor in ["sv1bgsmws", "bgsmws"]:
            pixfn = os.path.join(
                path_to_targets,
                args.dr,
                args.dtver,
                "pixweight/sv1/resolve",
                fdict["dtobscon"],
                "sv1pixweight-1-{}.fits".format(fdict["dtobscon"]),
            )
            d, bgs_goaldens, bgs_subplow = apply_bgs_subprio(d, pixfn, log)
        # AR targ: update RA, DEC, REF_EPOCH using proper motion
        d = update_nowradec(d, new_obstime)
        # AR targ: custom mtl
        if args.faflavor == "cmxm33":
            log.info(
                "{:.1f}s\thacking desitarget.io.write_mtl() with forcing 'dr = np.array([dr[9000]])' because we are mixing two releases, gaia and legacysurvey".format(
                    time() - start
                )
            )
        _ = custom_make_mtl(d, "{}-targ.fits".format(root), fdict["survey"])
        # AR targ: update header if custom PRIORITY
        if len(ref_msks) > 0:
            _ = update_hdr_custom_prionum(
                "{}-targ.fits".format(root),
                "MTL",
                fdict["msks"],
                ref_msks,
                ref_prios,
                ref_nums,
            )

    # AR secondary targets
    if (doscnd) & ("SV1_SCND_TARGET" in list(fdict["msks"].keys())):
        log.info("{:.1f}s\tstart generating {}-scnd.fits".format(time() - start, root))
        tiles = fits.open("{}-tiles.fits".format(root))[1].data
        # AR scnd: reading targets
        fn = os.path.join(
            mydirs["scnd"],
            "{}targets-{}-secondary.fits".format(fdict["survey"], fdict["dtobscon"]),
        )
        d = read_targets_in_tiles(fn, tiles=tiles, quick=False)
        # AR scnd: cutting on requested targets
        # AR scnd: beforehand cutting the masks on SV1_SCND_TARGET
        keep = sel_targs(
            d, {"SV1_SCND_TARGET": fdict["msks"]["SV1_SCND_TARGET"]}, log=log
        )
        d = d[keep]
        log.info(
            "{:.1f}s\tkeeping {:.0f}/{:.0f} secondary targets after having cut on {}".format(
                time() - start,
                keep.sum(),
                len(keep),
                {"SV1_SCND_TARGET": fdict["msks"]["SV1_SCND_TARGET"]},
            )
        )
        # AR scnd: removing targets from other tiles?
        if args.noreobs is not None:
            keep = sel_noreobs(
                d, fdict["msks"], args.noreobs.split(","), log=log, m31cen=args.m31cen
            )
            d = d[keep]
        # AR scnd: tweaking PRIORITY and NUMOBS_MORE
        if len(ref_msks) > 0:
            d = apply_custom_prionum(
                d, fdict["msks"], ref_msks, ref_prios, ref_nums, log=log
            )
        # AR scnd: update RA, DEC, REF_EPOCH using proper motion
        d = update_nowradec(d, new_obstime, scnd=True)
        # AR scnd: custom mtl
        _ = custom_make_mtl(d, "{}-scnd.fits".format(root), fdict["survey"], scnd=True)
        # AR scnd: update header if custom PRIORITY
        if len(ref_msks) > 0:
            _ = update_hdr_custom_prionum(
                "{}-scnd.fits".format(root),
                "MTL",
                fdict["msks"],
                ref_msks,
                ref_prios,
                ref_nums,
            )

    # AR fiberassign
    if dofa:
        log.info("{:.1f}s\tstart running fiber assignment".format(time() - start))
        # AR safe: delete possibly existing fba-{tileid}.fits and fiberassign-{tileid_}.fits
        for tileid in tileids:
            fba_fn = os.path.join(args.outdir, "fba-{:06d}.fits".format(tileid))
            fiberassign_fn = os.path.join(
                args.outdir, "fiberassign-{:06d}.fits".format(tileid)
            )
            if os.path.isfile(fba_fn):
                os.remove(fba_fn)
            if os.path.isfile(fiberassign_fn):
                os.remove(fiberassign_fn)

        for tileid in tileids:
            troot = "{}{:06d}".format(args.outdir, tileid)
            # AR running fiberassign
            opts = [
                "--targets",
                troot + "-targ.fits",
            ]
            if os.path.isfile(troot + "-std.fits"):
                opts += [
                    troot + "-std.fits",
                ]
            if "SV1_SCND_TARGET" in list(fdict["msks"].keys()):
                opts += [
                    troot + "-scnd.fits",
                ]
            opts += [
                "--rundate",
                args.rundate,
                "--overwrite",
                "--write_all_targets",
                "--footprint",
                troot + "-tiles.fits",
                "--dir",
                args.outdir,
                "--sky",
                troot + "-sky.fits",
                "--sky_per_petal",
                fdict["nskypet"],
                "--standards_per_petal",
                fdict["nstdpet"],
                "--gfafile",
                troot + "-gfa.fits",
            ]
            log.info(
                "{:.1f}s\ttileid={:06d}: running raw fiber assignment (fba_run) with opts={}".format(
                    time() - start, tileid, " ; ".join(opts)
                )
            )
            ag = parse_assign(opts)
            run_assign_full(ag)

            # AR merging
            # AR not using run_merge(), because it looks for all fba-TILEID.fits file
            # AR in the out directory...
            ag = {}
            ag["tiles"] = [tileid]
            ag["columns"] = None
            ag["targets"] = [
                troot + "-gfa.fits",
                troot + "-targ.fits",
            ]
            if os.path.isfile(troot + "-std.fits"):
                ag["targets"] += [troot + "-std.fits"]
            if "SV1_SCND_TARGET" in list(fdict["msks"].keys()):
                ag["targets"] += [troot + "-scnd.fits"]
            ag["sky"] = [
                troot + "-sky.fits",
            ]
            ag["result_dir"] = args.outdir
            ag["copy_fba"] = False
            tmparr = []
            for key in list(ag.keys()):
                tmparr += ["{} = {}".format(key, ag[key])]
            log.info(
                "{:.1f}s\ttileid={:06d}: merging input target data (merge_results) with argument={}".format(
                    time() - start, tileid, " ; ".join(tmparr)
                )
            )
            merge_results(
                ag["targets"],
                ag["sky"],
                ag["tiles"],
                result_dir=ag["result_dir"],
                columns=ag["columns"],
                copy_fba=ag["copy_fba"],
            )

            # AR propagating some settings into the PRIMARY header
            fd = fitsio.FITS(fiberassign_fn, "rw")
            # AR folders, with replacing $DESI_ROOT by DESIROOT
            fd["PRIMARY"].write_key("DESIROOT", desiroot)
            for key in np.sort(list(mydirs.keys())):
                if key == "targ":
                    # AR header keywords: TARG, TARG2, TARG3, etc
                    suffixs = [""] + np.arange(2, len(mydirs["targ"]) + 1).astype(
                        str
                    ).tolist()
                    for targdir, suffix in zip(mydirs["targ"], suffixs):
                        fd["PRIMARY"].write_key(
                            "targ{}".format(suffix),
                            targdir.replace(desiroot, "DESIROOT"),
                        )
                else:
                    fd["PRIMARY"].write_key(
                        key, mydirs[key].replace(desiroot, "DESIROOT")
                    )
            # AR storing some specific arguments
            # AR plus a (long) FAARGS keyword with storing arguments to re-run the fiber assignment
            # AR     we exclude from FAARGS outdir, forcetiled, and any None argument
            tmparr = []
            for kwargs in args._get_kwargs():
                if kwargs[0].lower() in [
                    "outdir",
                    "intileid",
                    "faflavor",
                    "rundate",
                    "pmtime",
                ]:
                    if kwargs[1] is not None:
                        fd["PRIMARY"].write_key(kwargs[0], kwargs[1])
                if (kwargs[0].lower() not in ["outdir", "forcetileid"]) & (
                    kwargs[1] is not None
                ):
                    tmparr += ["--{} {}".format(kwargs[0], kwargs[1])]
            fd["PRIMARY"].write_key(
                "faargs", " ".join(tmparr),
            )
            fd["PRIMARY"].write_key(
                "sctarg",
                ",".join([fdict["msks"][key] for key in list(fdict["msks"].keys())]),
            )
            fd["PRIMARY"].write_key(
                "scstd",
                ",".join(
                    [fdict["stdmsks"][key] for key in list(fdict["stdmsks"].keys())]
                ),
            )
            fd["PRIMARY"].write_key("obscon", fdict["obscon"])
            fd.close()
            if len(ref_msks) > 0:
                _ = update_hdr_custom_prionum(
                    fiberassign_fn,
                    "PRIMARY",
                    fdict["msks"],
                    ref_msks,
                    ref_prios,
                    ref_nums,
                )
            if args.faflavor in ["sv1bgsmws", "bgsmws"]:
                fd = fitsio.FITS(fiberassign_fn, "rw")
                msks = list(bgs_goaldens.keys())
                for msk in msks:
                    fd["PRIMARY"].write_key(
                        "COMMENT",
                        "rescaling SUBPRIORITY in [{},1] for {}".format(
                            bgs_subplow[msk], msk
                        ),
                    )
                bitval = fd["FIBERASSIGN"].read_column("SV1_BGS_TARGET")
                log.info(
                    "{:.1f}s\tBGS assigned targets: {}".format(
                        time() - start,
                        ", ".join(
                            [
                                "{}={}".format(
                                    msk,
                                    (
                                        (bitval & yaml_masks["SV1_BGS_TARGET"][msk]) > 0
                                    ).sum(),
                                )
                                for msk in msks
                            ]
                        ),
                    )
                )
                fd.close()

    # AR gzip all fiberassign files
    if dozip:
        fns = [
            os.path.join(args.outdir, "fiberassign-{:06d}.fits".format(tileid))
            for tileid in tileids
        ]
        for fn in fns:
            if os.path.isfile("{}.gz".format(fn)):
                os.remove("{}.gz".format(fn))
                log.info("{:.1f}s\t deleting existing {}.gz".format(time() - start, fn))
            os.system("gzip " + fn)
            log.info("{:.1f}s\t gzipping {}".format(time() - start, fn))

    # AR QA plots
    if doplot:
        cm = mycmap("jet_r", 10, 0, 1)
        rdlim = 2  # AR will use dra_lim = (rdlim,-rdlim) , ddec_lim = (-rdlim,rdlim)
        # AR tile ra,dec
        tiles = fits.open("{}-tiles.fits".format(root))[1].data
        tra, tdec = tiles["RA"][0], tiles["DEC"][0]
        tsky = SkyCoord(ra=tra * units.deg, dec=tdec * units.deg, frame="icrs")
        tarea = np.pi * get_tile_radius_deg() ** 2  # AR approx. tile area in degrees

        # AR control plots
        # AR "parent" keys we use
        dpkeys = [
            "TARGETID",
            "FLUX_G",
            "FLUX_R",
            "FLUX_Z",
            "FLUX_W1",
            "FLUX_W2",
            "EBV",
            "GAIA_PHOT_G_MEAN_MAG",
            "RA",
            "DEC",
        ] + list(fdict["msks"].keys())
        # AR keys we use
        keys = [
            "TARGETID",
            "PETAL_LOC",
            "FLUX_G",
            "FLUX_R",
            "FLUX_Z",
            "FLUX_W1",
            "FLUX_W2",
            "EBV",
            "GAIA_PHOT_G_MEAN_MAG",
            "TARGET_RA",
            "TARGET_DEC",
            "PRIORITY",
        ] + list(fdict["msks"].keys())

        # AR parent
        fns = ["{}-targ.fits".format(root)]
        for fn in ["{}-std.fits".format(root), "{}-scnd.fits".format(root)]:
            if os.path.isfile(fn):
                fns += [fn]
        dp = {}
        for key in dpkeys:
            dp[key] = []
        for fn in fns:
            d = fits.open(fn)[1].data
            for key in dpkeys:
                if key in d.dtype.names:
                    dp[key] += d[key].tolist()
                else:
                    if key in list(fdict["msks"].keys()):
                        dp[key] += [0 for i in d]
                    else:
                        dp[key] += [np.nan for i in d]
        for key in dpkeys:
            dp[key] = np.array(dp[key])
        drap, ddecp = get_tpos(tsky, dp["RA"], dp["DEC"])

        #
        for tileid in tileids:
            d = fits.open("{}fiberassign-{:06d}.fits.gz".format(args.outdir, tileid))[
                1
            ].data
            mydict = {}
            for key in ["SKY", "BAD", "TGT"]:
                mydict["N" + key] = (d["OBJTYPE"] == key).sum()
            # AR SKY
            keep = d["OBJTYPE"] == "SKY"
            drasky, ddecsky = get_tpos(
                tsky, d["TARGET_RA"][keep], d["TARGET_DEC"][keep]
            )
            petsky = d["PETAL_LOC"][keep]
            # AR BAD
            keep = d["OBJTYPE"] == "BAD"
            drabad, ddecbad = get_tpos(
                tsky, d["TARGET_RA"][keep], d["TARGET_DEC"][keep]
            )
            petbad = d["PETAL_LOC"][keep]
            # AR WD
            keep = np.zeros(len(d), dtype=bool)
            for key in np.unique(
                list(fdict["msks"].keys()) + list(fdict["stdmsks"].keys())
            ):
                for msk in wd_msks[key]:
                    keep |= (d[key] & yaml_masks[key][msk]) > 0
                    print(msk, ((d[key] & yaml_masks[key][msk]) > 0).sum())
            drawd, ddecwd = get_tpos(tsky, d["TARGET_RA"][keep], d["TARGET_DEC"][keep])
            petwd = d["PETAL_LOC"][keep]
            mydict["NWD"] = keep.sum()
            # AR STD
            keep = np.zeros(len(d), dtype=bool)
            for key in np.unique(
                list(fdict["msks"].keys()) + list(fdict["stdmsks"].keys())
            ):
                for msk in std_msks[key]:
                    keep |= (d[key] & yaml_masks[key][msk]) > 0
                    print(msk, ((d[key] & yaml_masks[key][msk]) > 0).sum())
            drastd, ddecstd = get_tpos(
                tsky, d["TARGET_RA"][keep], d["TARGET_DEC"][keep]
            )
            petstd = d["PETAL_LOC"][keep]
            mydict["NSTD"] = keep.sum()
            # AR TGT
            # AR arrays following the parent ordering
            d = d[d["OBJTYPE"] == "TGT"]
            iip, ii = unq_searchsorted(dp["TARGETID"], d["TARGETID"])
            for key in keys:
                if key in list(fdict["msks"].keys()):
                    mydict[key] = np.zeros(len(dp["TARGETID"]), dtype=int)
                else:
                    mydict[key] = np.nan + np.zeros(len(dp["TARGETID"]))
                mydict[key][iip] = d[key][ii]
            dra, ddec = get_tpos(tsky, mydict["TARGET_RA"], mydict["TARGET_DEC"])

            # AR tracers we individually check
            # AR remove here STD and WD from fdict["msks"]
            # AR and we "flatten" to ease the looping
            mskkeys, msks = [], []
            for key in list(fdict["msks"]):
                tmpmsks = [
                    msk
                    for msk in fdict["msks"][key].split(",")
                    if msk not in wd_msks[key] and msk not in std_msks[key]
                ]
                msks += tmpmsks
                mskkeys += [key for msk in tmpmsks]
            # AR start plotting
            fig = plt.figure(figsize=(30, 3 * (1 + len(msks))))
            gs = gridspec.GridSpec(1 + len(msks), 7, wspace=0.5, hspace=0.3)

            # AR overall infos
            ax = plt.subplot(gs[0, 0])
            ax.axis("off")
            tracers = []
            tmpmsks = []
            for tmpdict in [fdict["stdmsks"], fdict["msks"]]:
                for key in list(tmpdict.keys()):
                    for msk in tmpdict[key].split(","):
                        if msk not in tmpmsks:
                            n = ((d[key] & yaml_masks[key][msk]) > 0).sum()
                            tracers += ["{}={:.0f}".format(msk, n)]
                            tmpmsks += [msk]
            x, y, dy, fs = 0.05, 0.95, -0.1, 10
            for t in [
                "flavor={}".format(args.faflavor),
                "TILEID={:06d}".format(tileid),
                "RA,DEC={:.1f},{:.1f}".format(tra, tdec),
                "obscon={}".format(fdict["obscon"]),
                "rundate={}".format(args.rundate),
            ] + tracers:
                ax.text(x, y, t, fontsize=fs, transform=ax.transAxes)
                y += dy

            # AR stats per petal
            ax = plt.subplot(gs[0, 1])
            ax.axis("off")
            x0, x1, x2, x3, x4, x5 = 0.05, 0.25, 0.45, 0.65, 0.85, 1.05
            y, dy = 0.95, -0.1
            fs = 10
            ax.text(x0, y, "PETAL", fontsize=fs, ha="center", transform=ax.transAxes)
            ax.text(x1, y, "NSKY", fontsize=fs, ha="center", transform=ax.transAxes)
            ax.text(x2, y, "NBAD", fontsize=fs, ha="center", transform=ax.transAxes)
            ax.text(x3, y, "NWD", fontsize=fs, ha="center", transform=ax.transAxes)
            ax.text(x4, y, "NSTD", fontsize=fs, ha="center", transform=ax.transAxes)
            ax.text(x5, y, "NTGT", fontsize=fs, ha="center", transform=ax.transAxes)
            y += dy
            for p in range(10):
                if (petstd == p).sum() == 0:
                    color = "r"
                else:
                    color = "k"
                ax.text(
                    x0,
                    y,
                    "{:.0f}".format(p),
                    color=color,
                    fontsize=fs,
                    ha="center",
                    transform=ax.transAxes,
                )
                ax.text(
                    x1,
                    y,
                    "{:.0f}".format((petsky == p).sum()),
                    color=color,
                    fontsize=fs,
                    ha="center",
                    transform=ax.transAxes,
                )
                ax.text(
                    x2,
                    y,
                    "{:.0f}".format((petbad == p).sum()),
                    color=color,
                    fontsize=fs,
                    ha="center",
                    transform=ax.transAxes,
                )
                ax.text(
                    x3,
                    y,
                    "{:.0f}".format((petwd == p).sum()),
                    color=color,
                    fontsize=fs,
                    ha="center",
                    transform=ax.transAxes,
                )
                ax.text(
                    x4,
                    y,
                    "{:.0f}".format((petstd == p).sum()),
                    color=color,
                    fontsize=fs,
                    ha="center",
                    transform=ax.transAxes,
                )
                ax.text(
                    x5,
                    y,
                    "{:.0f}".format((mydict["PETAL_LOC"] == p).sum()),
                    color=color,
                    fontsize=fs,
                    ha="center",
                    transform=ax.transAxes,
                )
                y += dy
            ax.text(x0, y, "ALL", fontsize=fs, ha="center", transform=ax.transAxes)
            ax.text(
                x1,
                y,
                "{:.0f}".format(len(petsky)),
                fontsize=fs,
                ha="center",
                transform=ax.transAxes,
            )
            ax.text(
                x2,
                y,
                "{:.0f}".format(len(petbad)),
                fontsize=fs,
                ha="center",
                transform=ax.transAxes,
            )
            ax.text(
                x3,
                y,
                "{:.0f}".format(len(petwd)),
                fontsize=fs,
                ha="center",
                transform=ax.transAxes,
            )
            ax.text(
                x4,
                y,
                "{:.0f}".format(len(petstd)),
                fontsize=fs,
                ha="center",
                transform=ax.transAxes,
            )
            ax.text(
                x5,
                y,
                "{:.0f}".format(np.isfinite(mydict["PETAL_LOC"]).sum()),
                fontsize=fs,
                ha="center",
                transform=ax.transAxes,
            )

            # AR cutout
            pixscale = 10
            size = int(2 * rdlim * 3600.0 / pixscale)
            # AR using viewer-dev because dr9 not loaded yet in viewer
            if args.faflavor in ["cmxorion", "cmxrosette", "sv1orion", "sv1rosette"]:
                img = np.zeros((size, size, 3))
            else:
                if args.faflavor == "sv1m31":
                    layer = "sdss"
                else:
                    layer = "ls-dr9"
                tmpstr = 'wget -q -O {}tmp-{}.jpeg "http://legacysurvey.org/viewer-dev/jpeg-cutout/?layer={}&ra={:.5f}&dec={:.5f}&pixscale={:.0f}&size={:.0f}"'.format(
                    args.outdir, tileid, layer, tra, tdec, pixscale, size
                )
                # print(tmpstr)
                os.system(tmpstr)
                try:
                    img = mpimg.imread("{}tmp-{}.jpeg".format(args.outdir, tileid))
                    os.remove("{}tmp-{}.jpeg".format(args.outdir, tileid))
                except:
                    img = np.zeros((size, size, 3))

            # AR SKY, BAD, WD, STD, TGT
            for iy, x, y, txt, alpha in zip(
                [2, 3, 4, 5, 6],
                [drasky, drabad, drawd, drastd, dra],
                [ddecsky, ddecbad, ddecwd, ddecstd, ddec],
                ["SKY", "BAD", "WD", "STD", "TGT"],
                [0.25, 1.0, 1.0, 1.0, 0.025],
            ):
                ax = fig.add_subplot(gs[0, iy])
                plot_cutout(
                    ax,
                    img,
                    rdlim,
                    x,
                    y,
                    pet=True,
                    alpha=alpha,
                    txts=[txt],
                    xtxts=[0.2],
                    ytxts=[0.98],
                )

            # AR looping on tracers
            exts = {"G": 3.214, "R": 2.165, "Z": 1.211, "W1": 0.184, "W2": 0.113}
            ix = 1
            for msk, mskkey in zip(msks, mskkeys):
                # AR selecting the relevant tracers
                if mskkey in list(dp.keys()):
                    mskpsel = (dp[mskkey] & yaml_masks[mskkey][msk]) > 0
                else:
                    mskpsel = np.zeros(len(dp["TARGETID"]), dtype=bool)
                # AR if no parent target, just skip
                if mskpsel.sum() == 0:
                    continue
                msksel = (mydict[mskkey] & yaml_masks[mskkey][msk]) > 0
                print(
                    "{} {}:\tassgn / parent = {} / {}".format(
                        mskkey, msk, msksel.sum(), mskpsel.sum()
                    )
                )
                fafrac = msksel.sum() / float(mskpsel.sum())
                # famin = np.clip(fafrac-0.2,0,1)
                # famax = np.clip(fafrac+0.2,0,1)
                famin, famax = 0, 1
                # AR mag hist
                band, famin, famax = "G", 0.0, 0.5
                if msk in ["MWS_ANY"]:
                    band, famin, famax = "R", 0.0, 0.5
                if msk in ["BGS_ANY"]:
                    band, famin, famax = "R", 0.0, 0.5
                if msk in ["LRG", "SV0_LRG"]:
                    band, famin, famax = "Z", 0.0, 0.5
                if msk in ["ELG", "SV0_ELG"]:
                    band, famin, famax = "G", 0.0, 0.5
                if msk in ["QSO", "SV0_QSO"]:
                    band, famin, famax = "R", 0.0, 0.5
                if args.faflavor in ["sv1ssv"]:
                    band, famin, famax = "R", 0.0, 0.5
                if args.faflavor in ["sv1unwisegreen", "sv1unwiseblue"]:
                    band, famin, famax = "Z", 0.0, 0.5
                #
                ax = plt.subplot(gs[ix, 1])
                dohist = 0
                # AR if ls-dr9 flux is here, we plot that
                if ((dp["FLUX_" + band] > 0) & (mskpsel)).sum() > 0:
                    dohist = 1
                    xp = (
                        22.5
                        - 2.5 * np.log10(dp["FLUX_" + band][mskpsel])
                        - exts[band] * dp["EBV"][mskpsel]
                    )
                    x = (
                        22.5
                        - 2.5 * np.log10(mydict["FLUX_" + band][msksel])
                        - exts[band] * mydict["EBV"][msksel]
                    )
                    ax.set_xlabel(
                        "22.5 - 2.5*log10(FLUX_{}) - {:.3f} * EBV".format(
                            band, exts[band]
                        )
                    )
                # AR if no ls-dr9 flux, we try gaia_g
                elif ((np.isfinite(dp["GAIA_PHOT_G_MEAN_MAG"])) & (mskpsel)).sum() > 0:
                    dohist = 1
                    xp = dp["GAIA_PHOT_G_MEAN_MAG"][mskpsel]
                    x = mydict["GAIA_PHOT_G_MEAN_MAG"][msksel]
                    ax.set_xlabel("GAIA_PHOT_G_MEAN_MAG")
                if dohist == 1:
                    plot_hist(ax, x, xp, msk)
                    _, ymax = ax.get_ylim()
                    ax.set_ylim(0.8, 100 * ymax)
                    ax.set_yscale("log")

                # AR color-color diagram
                if "M33" not in msk and "M31" not in msk:
                    gridsize = 25
                    for iy, xbands, ybands, xlim, ylim in zip(
                        [2, 3],
                        [("R", "Z"), ("R", "Z")],
                        [("G", "R"), ("R", "W1")],
                        [(-0.5, 2.5), (-0.5, 2.5)],
                        [(-0.5, 2.5), (-2, 5)],
                    ):
                        keep = np.ones(len(dp["TARGETID"]), dtype=bool)
                        for band in [xbands[0], xbands[1], ybands[0], ybands[1]]:
                            keep &= dp["FLUX_{}".format(band)] > 0
                        if keep.sum() == 0:
                            continue
                        ax = plt.subplot(gs[ix, iy])
                        xp = (
                            -2.5
                            * np.log10(
                                dp["FLUX_{}".format(xbands[0])]
                                / dp["FLUX_{}".format(xbands[1])]
                            )
                            - (exts[xbands[1]] - exts[xbands[0]]) * dp["EBV"]
                        )
                        yp = (
                            -2.5
                            * np.log10(
                                dp["FLUX_{}".format(ybands[0])]
                                / dp["FLUX_{}".format(ybands[1])]
                            )
                            - (exts[ybands[1]] - exts[ybands[0]]) * dp["EBV"]
                        )
                        x = (
                            -2.5
                            * np.log10(
                                mydict["FLUX_{}".format(xbands[0])]
                                / mydict["FLUX_{}".format(xbands[1])]
                            )
                            - (exts[xbands[1]] - exts[xbands[0]]) * mydict["EBV"]
                        )
                        y = (
                            -2.5
                            * np.log10(
                                mydict["FLUX_{}".format(ybands[0])]
                                / mydict["FLUX_{}".format(ybands[1])]
                            )
                            - (exts[ybands[1]] - exts[ybands[0]]) * mydict["EBV"]
                        )
                        # AR cutting on the relevant tracer
                        xp = xp[mskpsel]
                        yp = yp[mskpsel]
                        x = x[msksel]
                        y = y[msksel]
                        # AR parent
                        hbp = ax.hexbin(
                            xp,
                            yp,
                            C=None,
                            gridsize=gridsize,
                            extent=(xlim[1], xlim[0], ylim[0], ylim[1]),
                            mincnt=0,
                            visible=False,
                        )
                        # AR assigned
                        hb = ax.hexbin(
                            x,
                            y,
                            C=None,
                            gridsize=gridsize,
                            extent=(xlim[1], xlim[0], ylim[0], ylim[1]),
                            mincnt=0,
                            visible=False,
                        )
                        # AR restricting to pixels with some parent data$
                        # keep = hbp.get_array() > 0
                        keep = np.ones(len(hbp.get_array()), dtype=bool)
                        tmpx = hb.get_offsets()[keep, 0]
                        tmpy = hb.get_offsets()[keep, 1]
                        tmpc = hb.get_array()[keep]
                        tmpcp = hbp.get_array()[keep].astype(float)
                        # AR fraction assigned, clipped to famin,famax
                        c = cm(
                            np.clip(((tmpc / tmpcp) - famin) / (famax - famin), 0, 1)
                        )
                        # AR transparency = f(nb of parent obj)
                        tmpmin, tmpmax = (
                            1,
                            1.2 * tmpcp.sum() / float(len(hbp.get_array())),
                        )
                        c[:, 3] = np.clip((tmpcp - tmpmin) / (tmpmax - tmpmin), 0, 1)
                        SC = ax.scatter(tmpx, tmpy, c=c, s=10,)
                        SC.cmap = cm
                        ax.set_xlabel(
                            "{} - {}".format(xbands[0].lower(), xbands[1].lower())
                        )
                        ax.set_ylabel(
                            "{} - {}".format(ybands[0].lower(), ybands[1].lower())
                        )
                        ax.set_xlim(xlim)
                        ax.set_ylim(ylim)
                        ax.grid(True)
                        ax.text(
                            0.5,
                            0.93,
                            msk,
                            color="k",
                            fontweight="bold",
                            fontsize=10,
                            ha="center",
                            transform=ax.transAxes,
                        )
                        cbar = plt.colorbar(SC)
                        cbar.set_label("fraction assigned")
                        cbar.mappable.set_clim(famin, famax)

                # AR position in tile
                ax = plt.subplot(gs[ix, 4])  # AR will be over-written
                xlim, ylim, gridsize = (rdlim, -rdlim), (-rdlim, rdlim), 50
                plot_area = (xlim[0] - xlim[1]) * (
                    ylim[1] - ylim[0]
                )  # AR area of the plotting window in deg2
                # AR parent
                ax = plt.subplot(gs[ix, 4])
                plot_cutout(
                    ax,
                    img,
                    rdlim,
                    drap[mskpsel],
                    ddecp[mskpsel],
                    pet=True,
                    txts=[
                        msk,
                        "parent : {:.0f}".format(mskpsel.sum() / tarea)
                        + r" deg$^{-2}$",
                    ],
                    xtxts=[0.5, 0.5],
                    ytxts=[0.98, 0.1],
                )
                hbp = ax.hexbin(
                    drap[mskpsel],
                    ddecp[mskpsel],
                    C=None,
                    gridsize=gridsize,
                    extent=(xlim[1], xlim[0], ylim[0], ylim[1]),
                    mincnt=0,
                    visible=False,
                )
                # AR assigned
                ax = plt.subplot(gs[ix, 5])
                plot_cutout(
                    ax,
                    img,
                    rdlim,
                    dra[msksel],
                    ddec[msksel],
                    pet=True,
                    txts=[
                        msk,
                        "assigned : {:.0f}".format(msksel.sum() / tarea)
                        + r" deg$^{-2}$",
                    ],
                    xtxts=[0.5, 0.5],
                    ytxts=[0.98, 0.1],
                )
                hb = ax.hexbin(
                    dra[msksel],
                    ddec[msksel],
                    C=None,
                    gridsize=gridsize,
                    extent=(xlim[1], xlim[0], ylim[0], ylim[1]),
                    mincnt=0,
                    visible=False,
                )
                #
                tmpx = hb.get_offsets()[:, 0]
                tmpy = hb.get_offsets()[:, 1]
                c = (hb.get_array() / hbp.get_array()) / len(tileids)
                keep = (hbp.get_array() > 0) & (c > 0)
                tmpx, tmpy, c = tmpx[keep], tmpy[keep], c[keep]
                txts = [msk, r"mean = {:.2f}".format(fafrac)]
                xtxts = [0.5, 0.5]
                ytxts = [0.93, 0.03]
                ax = plt.subplot(gs[ix, 6])
                SC = ax.scatter(
                    tmpx, tmpy, c=c, s=3, vmin=famin, vmax=famax, alpha=0.5, cmap=cm,
                )
                ax.set_xlabel(r"$\Delta$RA [deg.]")
                ax.set_ylabel(r"$\Delta$DEC [deg.]")
                ax.set_xlim(xlim)
                ax.set_ylim(ylim)
                ax.grid(True)
                for txt, xtxt, ytxt in zip(txts, xtxts, ytxts):
                    ax.text(
                        xtxt,
                        ytxt,
                        txt,
                        color="k",
                        fontweight="bold",
                        fontsize=10,
                        ha="center",
                        transform=ax.transAxes,
                    )
                cbar = plt.colorbar(SC)
                cbar.set_label("fraction assigned")
                cbar.mappable.set_clim(famin, famax)
                #
                ix += 1

            #  AR saving plot
            plt.savefig(
                "{}fiberassign-{:06d}.png".format(args.outdir, tileid),
                bbox_inches="tight",
            )
            plt.close()

    # AR do clean?
    if args.doclean == "y":
        for tileid in tileids:
            for ext in ["tiles", "sky", "gfa", "std", "targ", "scnd"]:
                fn = "{}{:06d}-{}.fits".format(args.outdir, tileid, ext)
                if os.path.isfile(fn):
                    log.info("{:.1f}s\tremoving {}".format(time() - start, fn))
                    os.remove(fn)


if __name__ == "__main__":

    # AR to speed up development/debugging
    dotile, dosky, dogfa, dostd, dotarg, doscnd, dofa, dozip, doplot = (
        False,
        False,
        False,
        False,
        False,
        False,
        False,
        False,
        False,
    )
    dotile = True
    dosky = True
    dogfa = True
    dostd = True
    dotarg = True
    doscnd = True
    dofa = True
    dozip = True
    doplot = True

    # AR reading arguments
    parser = ArgumentParser()
    parser.add_argument(
        "--outdir",
        help="output directory",
        type=str,
        default=None,
        required=True,
        metavar="OUTDIR",
    )
    parser.add_argument(
        "--tileid",
        help="output tileid (e.g., 63142)",
        type=int,
        default=None,
        required=True,
        metavar="TILEID",
    )
    parser.add_argument(
        "--forcetileid",
        help="y/n, if y, allows to generate tileids which already exist in svn (default=n)",
        type=str,
        default="n",
        required=False,
        choices=["y", "n"],
        metavar="FORCETILEID",
    )
    parser.add_argument(
        "--intileid",
        help="input tileid from $DESIMODEL/data/footprint/desi-tiles.fits (e.g., 7160)",
        type=int,
        default=None,
        required=False,
        metavar="INTILEID",
    )
    parser.add_argument(
        "--tilera",
        help="tile centre ra  (required if intileid not provided)",
        type=float,
        default=None,
        required=False,
        metavar="TILERA",
    )
    parser.add_argument(
        "--tiledec",
        help="tile centre dec (required if intileid not provided)",
        type=float,
        default=None,
        required=False,
        metavar="TILEDEC",
    )
    parser.add_argument(
        "--faflavor",
        help=", ".join(faflavors_all),
        type=str,
        default=None,
        required=True,
        choices=faflavors_all,
        metavar="FAFLAVOR",
    )
    parser.add_argument(
        "--rundate",
        help="rundate for focalplane (default=2021-01-17T00:00:00)",
        type=str,
        default="2021-01-17T00:00:00",
        required=False,
        metavar="RUNDATE",
    )
    parser.add_argument(
        "--dr",
        help="legacypipe dr: {} (default=dr9)".format(", ".join(dr_all)),
        type=str,
        default="dr9",
        required=False,
        choices=dr_all,
        metavar="DR",
    )
    parser.add_argument(
        "--dtver",
        help="desitarget catalogue version",
        type=str,
        default=None,
        required=True,
        metavar="DTVER",
    )
    parser.add_argument(
        "--priority",
        help="default or custom",
        type=str,
        default=None,
        required=True,
        choices=["default", "custom"],
        metavar="PRIORITY",
    )
    parser.add_argument(
        "--pmtime",
        help="yyyy-mm-ddThh:mm:ss, time use to compute new coordinates after applying proper motion since REF_EPOCH (default=midnight of Time.now())",
        type=str,
        default=Time(Time.now().isot[:10] + "T00:00:00", format="isot").isot,
        required=False,
        metavar="PMTIME",
    )
    parser.add_argument(
        "--noreobs",
        help="comma-separated, full path to existing fiberassign-TILEID.fits.gz files, which assigned science targets we remove before doing fiber assignment",
        type=str,
        default=None,
        required=False,
        metavar="NOREOBS",
    )
    parser.add_argument(
        "--m31cen",
        help="y/n, do not remove --noreobs targets in the M31 outskirts (default=n)",
        type=str,
        default="n",
        required=False,
        choices=["y", "n"],
        metavar="M31CEN",
    )
    parser.add_argument(
        "--doclean",
        help="delete tileid-{tiles,sky,std,gfa,targ,scnd}.fits files (y/n)",
        type=str,
        default="n",
        required=False,
        metavar="DOCLEAN",
    )
    #
    args = parser.parse_args()
    log = Logger.get()
    start = time()

    # AR safe: outdir
    if args.outdir[-1] != "/":
        args.outdir += "/"
    if os.path.isdir(args.outdir) == False:
        os.mkdir(args.outdir)

    # AR: generic output filename
    root = "{}{:06d}".format(args.outdir, args.tileid)

    # AR: log filename
    logfn = "{}.log".format(root)
    if os.path.isfile(logfn):
        os.remove(logfn)

    #with stdouterr_redirected(to=logfn):
        main()
    main()<|MERGE_RESOLUTION|>--- conflicted
+++ resolved
@@ -911,12 +911,7 @@
         fdict["stdmsks"] = {"SV1_DESI_TARGET": "STD_WD,STD_BRIGHT"}
         fdict["nskypet"] = "80"
         fdict["nstdpet"] = "40"
-<<<<<<< HEAD
     elif args.faflavor == "sv1mwclusgaldeep":
-=======
-    # AR dedicated UNWISE_BLUE, UNWISE_GREEN
-    elif args.faflavor == "sv1unwise":
->>>>>>> b06f32d3
         fdict["survey"] = "sv1"
         fdict["dtobscon"] = "dark"
         fdict["obscon"] = "DARK|GRAY|BRIGHT"
@@ -986,14 +981,8 @@
         fdict["dtobscon"] = "dark"
         fdict["obscon"] = "DARK|GRAY|BRIGHT"
         fdict["msks"] = {
-<<<<<<< HEAD
             "SV1_DESI_TARGET": "STD_WD,LRG,QSO",
             "SV1_SCND_TARGET":"WISE_VAR_QSO,QSO_RED,WD_BINARIES_DARK,BHB,UDG,LOW_MASS_AGN,SPCV,FIRST_MALS,FAINT_HPM,PV_DARK,LOW_Z,SPCV,DC3R2_GAMA,HPM_SOUM,SN_HOSTS,GAL_CLUS_BCG,GAL_CLUS_2ND,GAL_CLUS_SAT,STRONG_LENS"
-=======
-            "SV1_DESI_TARGET": "STD_WD,LRG,QSO,ELG",
-            "SV1_BGS_TARGET": "BGS_FAINT",
-            "SV1_SCND_TARGET": "WISE_VAR_QSO,QSO_RED,WD_BINARIES_DARK,BHB,UDG,LOW_MASS_AGN,SPCV",
->>>>>>> b06f32d3
         }
         fdict["stdmsks"] = {"SV1_DESI_TARGET": "STD_WD,STD_FAINT"}
         fdict["nskypet"] = "40"
@@ -1018,10 +1007,6 @@
         fdict["msks"] = {"SV1_DESI_TARGET": "STD_WD,BGS_ANY,MWS_ANY",
                         "SV1_SCND_TARGET": "PV_BRIGHT,BRIGHT_HPM,WD_BINARIES_BRIGHT"}
         fdict["stdmsks"] = {"SV1_DESI_TARGET": "STD_WD,STD_BRIGHT"}
-<<<<<<< HEAD
-        fdict["nskypet"] = "20"
-        fdict["nstdpet"] = "10"
-=======
         fdict["nskypet"] = "80"
         fdict["nstdpet"] = "40"
     # AR backup faint: [desi-survey 1521],
@@ -1036,7 +1021,6 @@
         fdict["stdmsks"] = {"SV1_DESI_TARGET": "STD_WD,STD_BRIGHT"}
         fdict["nskypet"] = "80"
         fdict["nstdpet"] = "100"
->>>>>>> b06f32d3
     elif args.faflavor == "elg":
         fdict["survey"] = "sv1"
         fdict["dtobscon"] = "dark"
