--- conflicted
+++ resolved
@@ -2,11 +2,7 @@
 
 #SBATCH -p regular
 #SBATCH -N 1
-<<<<<<< HEAD
-#SBATCH -t 1:30:00
-=======
 #SBATCH -t 1:00:00
->>>>>>> 973534bf
 
 cd $SLURM_SUBMIT_DIR
 
