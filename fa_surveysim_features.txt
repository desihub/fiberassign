galFile /project/projectdirs/desi/mocks/preliminary/objects_ss_sf0.rdzipn
tileFile /project/projectdirs/desi/software/edison/desimodel/0.3.1/data/footprint/desi-tiles.par
fibFile /project/projectdirs/desi/software/edison/desimodel/0.3.1/data/focalplane/fiberpos.txt
outDir /global/cscratch1/sd/rncahn/fa_output
PrintAscii false
PrintFits false
<<<<<<< HEAD
xMTLfile /project/projectdirs/desi/mocks/preliminary/big_MTLfile.txt
=======
>>>>>>> 973534bf
Targfile /project/projectdirs/desi/mocks/preliminary/Targfile.txt
SStarsfile /project/projectdirs/desi/mocks/preliminary/SStarsfile.txt
SkyFfile /project/projectdirs/desi/mocks/preliminary/SkyFfile.txt
Secretfile /project/projectdirs/desi/mocks/preliminary/Secretfile.txt
diagnose true
surveyFile default_survey_list.txt

kind QSOLy-a QSOTracer LRG ELG FakeQSO FakeLRG SS SF
type QSO QSO LRG ELG QSO LRG SS SF
prio 3400 3400 3200 3000 3400 3200 0 0
priopost 3500 0 3200 0 0 0 0 0
goal 5 5 2 1 5 2 5 5
goalpost 5 1 2 1 1 1 5 5
lastpass 0 0 0 1 0 0 1 1 
SS       0 0 0 0 0 0 1 0
<<<<<<< HEAD
SF       0 0 0 0 0 0 0 1
pass_intervals 0 250 500 1000 1500 2000 4000 8000
=======
SF       0 0 0 0 0 0 0 1 

pass_intervals 0 500 1000 2000 4000 8000
>>>>>>> 973534bf

Randomize false
Pacman false
Npass 5
MaxSS 10
MaxSF 40
PlateRadius 1.65
InterPlate 0
Analysis 0
InfDens false

TotalArea 15789.0
invFibArea 700
moduloGal 1
moduloFiber 1

Collision false
Exact true
AvCollide 3.2
Collide 1.98
NoCollide 7.0
PatrolRad 5.8
NeighborRad 14.05

PlotObsTime true
PlotHistLya false
PlotDistLya false
PlotFreeFibHist false
PlotFreeFibTime false
PlotSeenDens false
PrintGalObs false
MaxDec 90.
MinDec -90.
MinRa 0.
MaxRa 360.
Verif false
-------------------------------------------------

-galFile : input file of objects
-tileFile : input file of tiles
-fibFile : input file of centers of locations of fiber positioners
-outDir : output directory
-Output : whether you want to output the assignment at the end

-kind : kinds of objects
-type : type of objects, in the same order
-prio : corresponding priorities
-priopost : corresponding priorities when one knows the real kind
-goal : number of times we want to observe them

-Randomize : whether the order of tiles is randomized in making plans
-Pacman : pacman version with reduced number of petals
-Npass : number of passes
-MaxSS : number of standard stars in each petals
-MaxSF : number of sky fibers in each petals
-PlateRadius : radius of the plate
-InterPlate : minimal distance (in number of tiles) between 2 observations of the same object (if they are QSO or LRG)
-Analysis : number of tiles (time) between the observation of a tile and results on its analysis, which tells if for instance a QSO is a Ly-a or a fake, so that we can update the plan further such that we don't observe a fake again
-InfDens : instead of assigning SS and SF, just release MaxSS+MaxSF unused fibers per petal, to simulate an infinite density of SS and SF

-TotalArea : area of the sky observed
-invFibArea : inverse of the reachable area (sqd) by a single fiber
-moduloGal : if 2 for instance, reads only one object over two in galFile
-moduloFiber : same for fibFile

-Collision : whether we allow collisions
-Exact : whether we use the exact shape of fiber holder and central body of positioners
-AvCollide : (experimentaly calibrated) distance between 2 galaxies beyond which we consider there isn't a collision for the positioners, and before which we consider that there is (in case of Exact=false)
-Collide : min distance between 2 galaxies so that positioners always collide
-NoCollide : (experimental) max distance between 2 galaxies so that positioners never collide
-PatrolRad : radius the disk of reachable objects around a location of a positioner, on the plate
-NeighborRad : max distance between 2 positioner locations for possible collision

-PlotObsTime PlotHistLya PlotDistLya PlotFreeFibHist PlotFreeFibTime PlotSeenDens : whether we compute and stock those information (takes around 5mn altogether)

-Verif : whether we verificate that the assignment is sane (no collision, sane mapping, etc...)<|MERGE_RESOLUTION|>--- conflicted
+++ resolved
@@ -4,10 +4,7 @@
 outDir /global/cscratch1/sd/rncahn/fa_output
 PrintAscii false
 PrintFits false
-<<<<<<< HEAD
-xMTLfile /project/projectdirs/desi/mocks/preliminary/big_MTLfile.txt
-=======
->>>>>>> 973534bf
+
 Targfile /project/projectdirs/desi/mocks/preliminary/Targfile.txt
 SStarsfile /project/projectdirs/desi/mocks/preliminary/SStarsfile.txt
 SkyFfile /project/projectdirs/desi/mocks/preliminary/SkyFfile.txt
@@ -23,15 +20,9 @@
 goalpost 5 1 2 1 1 1 5 5
 lastpass 0 0 0 1 0 0 1 1 
 SS       0 0 0 0 0 0 1 0
-<<<<<<< HEAD
-SF       0 0 0 0 0 0 0 1
-pass_intervals 0 250 500 1000 1500 2000 4000 8000
-=======
 SF       0 0 0 0 0 0 0 1 
 
 pass_intervals 0 500 1000 2000 4000 8000
->>>>>>> 973534bf
-
 Randomize false
 Pacman false
 Npass 5
